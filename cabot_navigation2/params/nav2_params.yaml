# Copyright (c) 2020  Carnegie Mellon University
#
# Permission is hereby granted, free of charge, to any person obtaining a copy
# of this software and associated documentation files (the "Software"), to deal
# in the Software without restriction, including without limitation the rights
# to use, copy, modify, merge, publish, distribute, sublicense, and/or sell
# copies of the Software, and to permit persons to whom the Software is
# furnished to do so, subject to the following conditions:
#
# The above copyright notice and this permission notice shall be included in all
# copies or substantial portions of the Software.
#
# THE SOFTWARE IS PROVIDED "AS IS", WITHOUT WARRANTY OF ANY KIND, EXPRESS OR
# IMPLIED, INCLUDING BUT NOT LIMITED TO THE WARRANTIES OF MERCHANTABILITY,
# FITNESS FOR A PARTICULAR PURPOSE AND NONINFRINGEMENT. IN NO EVENT SHALL THE
# AUTHORS OR COPYRIGHT HOLDERS BE LIABLE FOR ANY CLAIM, DAMAGES OR OTHER
# LIABILITY, WHETHER IN AN ACTION OF CONTRACT, TORT OR OTHERWISE, ARISING FROM,
# OUT OF OR IN CONNECTION WITH THE SOFTWARE OR THE USE OR OTHER DEALINGS IN THE
# SOFTWARE.

# Map loader for multi floor localization
map_loader:
  ros__parameters:
    use_sim_time: True
    map_servers: ['/map_server']


# This will override the default footprint setting below
footprint_publisher:
  ros__parameters:
    use_sim_time: True
    footprint_topics: ['/global_costmap/footprint', '/local_costmap/footprint', '/local/global_costmap/footprint', '/local/local_costmap/footprint']
    footprint_mode: 1 # 0 normal, 1 smallest, 3 small
    footprint_normal: 0.45
    footprint_smallest: 0.20 # TBD
    footprint_small: 0.30
    footprint_links: ['base_footprint', 'local/base_footprint']
    offset_links: ['base_control_shift', 'local/base_control_shift']
    offset_normal: [0.0, 0.25, 0.038]
    offset_smallest: [0.0, 0.0, 0.038]
    offset_small: [0.0, 0.10, 0.038]

people_vis:
  ros__parameters:
    use_sim_time: True
    people_topic: "people"
    vis_topic: "people_vis"


amcl:
  ros__parameters:
    use_sim_time: True
    alpha1: 0.2
    alpha2: 0.2
    alpha3: 0.2
    alpha4: 0.2
    alpha5: 0.2
    base_frame_id: "base_footprint"
    beam_skip_distance: 0.5
    beam_skip_error_threshold: 0.9
    beam_skip_threshold: 0.3
    do_beamskip: false
    global_frame_id: "map"
    lambda_short: 0.1
    laser_likelihood_max_dist: 2.0
    laser_max_range: 100.0
    laser_min_range: -1.0
    laser_model_type: "likelihood_field"
    max_beams: 60
    max_particles: 2000
    min_particles: 500
    odom_frame_id: "odom"
    pf_err: 0.05
    pf_z: 0.99
    recovery_alpha_fast: 0.0
    recovery_alpha_slow: 0.0
    resample_interval: 1
    robot_model_type: "differential"
    save_pose_rate: 0.5
    sigma_hit: 0.2
    tf_broadcast: true
    transform_tolerance: 0.5
    update_min_a: 0.2
    update_min_d: 0.25
    z_hit: 0.5
    z_max: 0.05
    z_rand: 0.5
    z_short: 0.05
    scan_topic: scan
    set_initial_pose: true

amcl_map_client:
  ros__parameters:
    use_sim_time: True

amcl_rclcpp_node:
  ros__parameters:
    use_sim_time: True

bt_navigator:
  ros__parameters:
    use_sim_time: True
    global_frame: map
    robot_base_frame: base_footprint
    bt_loop_duration: 10
    odom_topic: /odom
    plugin_lib_names:
    - nav2_compute_path_to_pose_action_bt_node
    - nav2_compute_path_through_poses_action_bt_node
    - nav2_follow_path_action_bt_node
    - nav2_back_up_action_bt_node
    - nav2_spin_action_bt_node
    - nav2_wait_action_bt_node
    - nav2_clear_costmap_service_bt_node
    - nav2_is_stuck_condition_bt_node
    - nav2_goal_reached_condition_bt_node
    - nav2_goal_updated_condition_bt_node
    - nav2_initial_pose_received_condition_bt_node
    - nav2_reinitialize_global_localization_service_bt_node
    - nav2_rate_controller_bt_node
    - nav2_distance_controller_bt_node
    - nav2_speed_controller_bt_node
    - nav2_truncate_path_action_bt_node
    - nav2_goal_updater_node_bt_node
    - nav2_recovery_node_bt_node
    - nav2_pipeline_sequence_bt_node
    - nav2_round_robin_node_bt_node
    - nav2_transform_available_condition_bt_node
    - nav2_time_expired_condition_bt_node
    - nav2_distance_traveled_condition_bt_node
    - nav2_single_trigger_bt_node
    - nav2_is_battery_low_condition_bt_node
    - nav2_navigate_through_poses_action_bt_node
    - nav2_navigate_to_pose_action_bt_node
    - nav2_remove_passed_goals_action_bt_node
    - nav2_planner_selector_bt_node
    - nav2_controller_selector_bt_node
    - nav2_goal_checker_selector_bt_node
    - cabot_people_exist_bt_node
    - cabot_someone_on_path_bt_node
    - cabot_someone_not_in_queue_bt_node
    - cabot_far_enough_bt_node
    - cabot_need_to_avoid_bt_node
    - cabot_check_path_bt_node
    - cabot_can_pass_person_bt_node
    - cabot_ignore_people_bt_node
    - cabot_person_stops_bt_node
    - cabot_change_param_bt_node
    - cabot_restore_config_bt_node
    - cabot_wait_float_bt_node
    - cabot_publish_topic_bt_node
    - cabot_path_to_poses_bt_node
    - cabot_current_pose_bt_node


bt_navigator_rclcpp_node:
  ros__parameters:
    use_sim_time: True

controller_server:
  ros__parameters:
    use_sim_time: True
    controller_frequency: 5.0
    min_x_velocity_threshold: 0.001
    min_y_velocity_threshold: 0.5
    min_theta_velocity_threshold: 0.001
    progress_checker_plugin: "progress_checker"
    goal_checker_plugins: ["cabot_goal_checker"]
    controller_plugins: ["FollowPath"]

    # Progress checker parameters
    # It is not going to use progress_checker as of 2020/08/27.
    # It may need to identify this so that it can tell the user about the problem
    progress_checker:
      plugin: "nav2_controller::SimpleProgressChecker"
      required_movement_radius: 0.0 # disable checker (loalization's fractuation may enough
      movement_time_allowance: 10000000.0 # just for sure
    # Goal checker parameters
    cabot_goal_checker:
      plugin: "cabot_navigation2::CabotSimpleGoalChecker"
      xy_goal_tolerance: 0.50
      yaw_goal_tolerance: 6.28
      stateful: True
    # DWB parameters
    FollowPath:
      plugin: "dwb_core::DWBLocalPlanner"
      #trajectory_generator_name: "dwb_plugins::LimitedAccelGenerator" # default: dwb_plugins::StandardTrajectoryGenerator
      trajectory_generator_name: "dwb_plugins::StandardTrajectoryGenerator"
      debug_trajectory_details: True
    #  prune_plan: True # default: True
      prune_distance: 2.7 # default: 1.7 # should be greater than max_vel_x * sim_time + some margin
      min_vel_x: 0.0
      min_vel_y: 0.0
      max_vel_x: 1.0
      max_vel_y: 0.0
      max_vel_theta: 1.0
      min_speed_xy: 0.0
      max_speed_xy: 1.0
      min_speed_theta: 0.0
    # Add high threshold velocity for turtlebot 3 issue.
    # https://github.com/ROBOTIS-GIT/turtlebot3_simulations/issues/75
      acc_lim_x: 0.6
      acc_lim_y: 0.0
      acc_lim_theta: 1.0 # default 2.0
      decel_lim_x: -0.6
      decel_lim_y: 0.0
      decel_lim_theta: -1.0 # default -2.0
      vx_samples: 20
      vy_samples: 5
      vtheta_samples: 20
      sim_time: 2.2 #  default 1.7
    #  discretize_by_time: False # default = False
    #  time_granularity: 0.1 # default = 0.5
      linear_granularity: 0.05
      angular_granularity: 0.025
      transform_tolerance: 0.5
      critics: ["Oscillation", "BaseObstacle", "GoalAlign", "PathAlign", "PathDist", "GoalDist", "PoseAlign"]
      BaseObstacle:
        class: dwb_critics::BaseObstacleCritic
        scale: 1.0 # main branch: 0.008 # default: 1.0
        sum_scores: False # default: False
      PathAlign:
        class: dwb_critics::PathAlignCritic
        scale: 32.0
      PathDist:
        class: dwb_critics::PathDistCritic
        scale: 32.0
      GoalAlign:
        class: dwb_critics::GoalAlignCritic
        forward_point_distance: 0.35
        scale: 8.0
      GoalDist:
        class: dwb_critics::GoalDistCritic
        scale: 8.0
      PoseAlign:
        class: dwb_critics::PoseAlignCritic
        scale: 32.0
        minimum_angle: 135.0
      short_circuit_trajectory_evaluation: True
      trans_stopped_velocity: 0.25
      slowing_factor: 5.0
      lookahead_time: -1.0
      stateful: True

controller_server_rclcpp_node:
  ros__parameters:
    use_sim_time: True

local_costmap:
  local_costmap:
    ros__parameters:
      update_frequency: 5.0
      publish_frequency: 2.0
      global_frame: map
      robot_base_frame: base_footprint
      use_sim_time: True
      rolling_window: True
      width: 8
      height: 8
      resolution: 0.05
      plugins: ["obstacle_layer", "inflation_layer"]
      robot_radius: 0.45
      inflation_layer:
        plugin: "nav2_costmap_2d::InflationLayer"
        # robot_radius + safe_margin
        inflation_radius: 0.45
        cost_scaling_factor: 5.0
      obstacle_layer:
        plugin: "nav2_costmap_2d::ObstacleLayer"
        enabled: True
        observation_sources: velodyne
        scan:
          topic: /scan
          min_obstacle_height: -2.0
          max_obstacle_height: 2.0
          obstacle_max_range: 4.0
          raytrace_max_range: 5.0
          clearing: True
          marking: True
          inf_is_valid: False # default: False
          data_type: "LaserScan"
        velodyne:
          topic: /velodyne_points_cropped
          min_obstacle_height: 0.1
          max_obstacle_height: 2.0
          obstacle_min_range: 0.4
          obstacle_max_range: 4.0
          raytrace_max_range: 5.0
          clearing: True
          marking: True
          inf_is_valid: True # default: False
          data_type: "PointCloud2"
      static_layer:
        map_subscribe_transient_local: True
      always_send_full_costmap: True
  local_costmap_client:
    ros__parameters:
      use_sim_time: True
  local_costmap_rclcpp_node:
    ros__parameters:
      use_sim_time: True

global_costmap:
  global_costmap:
    ros__parameters:
      update_frequency: 2.0
      publish_frequency: 1.0
      global_frame: map
      robot_base_frame: base_footprint
      use_sim_time: True
      plugins: ["static_layer", "navcog_path_layer", "people_obstacle_layer", "inflation_layer"]
      robot_radius: 0.45
      resolution: 0.05
      track_unknown_space: False
      inflation_layer:
        plugin: "nav2_costmap_2d::InflationLayer"
        # robot_radius + safe_margin
        inflation_radius: 0.75
        cost_scaling_factor: 5.0
      people_obstacle_layer:
        plugin: "cabot_navigation2::PeopleObstacleLayer"
        enabled: True
        observation_sources: velodyne
        scan:
          topic: /scan
          min_obstacle_height: -2.0
          max_obstacle_height: 2.0
          raytrace_min_range: 0.0
          raytrace_max_range: 8.0
          obstacle_min_range: 0.0
          obstacle_max_range: 7.5
          clearing: True
          marking: True
          inf_is_valid: True # default: False
          data_type: "LaserScan"
          observation_persistence: 0.5 # default: 0 (store only latest observation)
        velodyne:
          topic: /velodyne_points_cropped
          min_obstacle_height: 0.1
          max_obstacle_height: 2.0
          obstacle_min_range: 0.4
          obstacle_max_range: 7.5
          raytrace_max_range: 8.0
          clearing: True
          marking: True
          inf_is_valid: True # default: False
          data_type: "PointCloud2"
<<<<<<< HEAD
        mode: "ignore"
        person_radius: 0.8  # main branch : 0.50
=======
        mode: "ignore_move_people"
        person_radius: 0.50
>>>>>>> eb17fd90
        exclude_topic: /ignore
      voxel_layer:
        plugin: "nav2_costmap_2d::VoxelLayer"
        enabled: True
        publish_voxel_map: True
        origin_z: 0.0
        z_resolution: 0.05
        z_voxels: 16
        max_obstacle_height: 2.0
        mark_threshold: 0
        observation_sources: pointcloud
        pointcloud:
          topic: /intel_realsense_r200_depth/points
          max_obstacle_height: 2.0
          clearing: True
          marking: True
          data_type: "PointCloud2"
      static_layer:
        plugin: "nav2_costmap_2d::StaticLayer"
        map_subscribe_transient_local: True
      always_send_full_costmap: True
      navcog_path_layer:
        plugin: "cabot_navigation2::NavCogPathLayer"
        path_width: 2.0
        path_width_detect: true
        path_topic: /path
        # walk_weight value will be overwritten in navigate_w_replanning_and_recovery.xml
        walk_weight: [0.0, 0.0, 0.0]
        # path_adjusted_center value will be overwritten in navigate_w_replanning_and_recovery.xml
        path_adjusted_center: 0.0
        weight_grid: 0.25
        robot_radius: 0.45
        safe_margin: 0.05
        max_cost: 127.0
  global_costmap_client:
    ros__parameters:
      use_sim_time: True
  global_costmap_rclcpp_node:
    ros__parameters:
      use_sim_time: True

map_server:
  ros__parameters:
    use_sim_time: True
    yaml_filename: "turtlebot3_world.yaml"

planner_server:
  ros__parameters:
    expected_planner_frequency: 2.0
    use_sim_time: True
    planner_plugins: ["GridBased", "NavCog"]
    GridBased:
      plugin: "nav2_navfn_planner/NavfnPlanner"
      tolerance: 0.5
      use_astar: false
      allow_unknown: false
#      cost_neutral: 8
#      cost_factor: 0.97
    NavCog:
      plugin: "cabot_navigation2/NavCogPathPlanner"
      path_width: 2.0
      path_min_width: 0.5
      path_mode: 0
      path_adjusted_center: 0.0
      safe_margin: 0.05
      robot_radius: 0.45

planner_server_rclcpp_node:
  ros__parameters:
    use_sim_time: True

robot_state_publisher:
  ros__parameters:
    use_sim_time: True

recoveries_server:
  ros__parameters:
    costmap_topic: local_costmap/costmap_raw
    footprint_topic: local_costmap/published_footprint
    cycle_frequency: 10.0
    recovery_plugins: ["spin", "backup", "wait"]
    spin:
      plugin: "nav2_recoveries/Spin"
    backup:
      plugin: "nav2_recoveries/BackUp"
    wait:
      plugin: "nav2_recoveries/Wait"
    global_frame: map
    robot_base_frame: base_footprint
    transform_timeout: 0.1
    use_sim_time: true
    simulate_ahead_time: 2.0
    max_rotational_vel: 0.5
    min_rotational_vel: 0.01
    rotational_acc_lim: 0.2

# parameters used when condition=UnlessCondition(use_amcl)
lifecycle_manager_localization:
  ros__parameters:
    use_sim_time: True
    autostart: False
    node_names: ["map_server"]
    bond_timeout_ms: 60000 # default: 4000

cabot_scan:
  ros__parameters:
    use_sim_time: True
    scan_topic: scan
    scan_out_topic: /local/scan
    scan_out_frame: local/velodyne
  <|MERGE_RESOLUTION|>--- conflicted
+++ resolved
@@ -345,13 +345,8 @@
           marking: True
           inf_is_valid: True # default: False
           data_type: "PointCloud2"
-<<<<<<< HEAD
-        mode: "ignore"
+        mode: "ignore_move_people"
         person_radius: 0.8  # main branch : 0.50
-=======
-        mode: "ignore_move_people"
-        person_radius: 0.50
->>>>>>> eb17fd90
         exclude_topic: /ignore
       voxel_layer:
         plugin: "nav2_costmap_2d::VoxelLayer"
