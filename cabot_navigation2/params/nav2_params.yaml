# Copyright (c) 2020  Carnegie Mellon University
#
# Permission is hereby granted, free of charge, to any person obtaining a copy
# of this software and associated documentation files (the "Software"), to deal
# in the Software without restriction, including without limitation the rights
# to use, copy, modify, merge, publish, distribute, sublicense, and/or sell
# copies of the Software, and to permit persons to whom the Software is
# furnished to do so, subject to the following conditions:
#
# The above copyright notice and this permission notice shall be included in all
# copies or substantial portions of the Software.
#
# THE SOFTWARE IS PROVIDED "AS IS", WITHOUT WARRANTY OF ANY KIND, EXPRESS OR
# IMPLIED, INCLUDING BUT NOT LIMITED TO THE WARRANTIES OF MERCHANTABILITY,
# FITNESS FOR A PARTICULAR PURPOSE AND NONINFRINGEMENT. IN NO EVENT SHALL THE
# AUTHORS OR COPYRIGHT HOLDERS BE LIABLE FOR ANY CLAIM, DAMAGES OR OTHER
# LIABILITY, WHETHER IN AN ACTION OF CONTRACT, TORT OR OTHERWISE, ARISING FROM,
# OUT OF OR IN CONNECTION WITH THE SOFTWARE OR THE USE OR OTHER DEALINGS IN THE
# SOFTWARE.

# Map loader for multi floor localization
map_loader:
  ros__parameters:
    use_sim_time: True
    map_servers: ['/map_server']


# This will override the default footprint setting below
footprint_publisher:
  ros__parameters:
    use_sim_time: True
    footprint_topics: ['/global_costmap/footprint', '/local_costmap/footprint', '/local/global_costmap/footprint', '/local/local_costmap/footprint']
    footprint_mode: 1 # 0 normal, 1 smallest, 3 small
    footprint_normal: 0.45
    footprint_smallest: 0.20 # TBD
    footprint_small: 0.30
    footprint_links: ['base_footprint', 'local/base_footprint']
    offset_links: ['base_control_shift', 'local/base_control_shift']
    offset_normal: [0.0, 0.25, 0.038]
    offset_smallest: [0.0, 0.0, 0.038]
    offset_small: [0.0, 0.10, 0.038]

people_vis:
  ros__parameters:
    use_sim_time: True
    people_topic: "people"
    vis_topic: "people_vis"


amcl:
  ros__parameters:
    use_sim_time: True
    alpha1: 0.2
    alpha2: 0.2
    alpha3: 0.2
    alpha4: 0.2
    alpha5: 0.2
    base_frame_id: "base_footprint"
    beam_skip_distance: 0.5
    beam_skip_error_threshold: 0.9
    beam_skip_threshold: 0.3
    do_beamskip: false
    global_frame_id: "map"
    lambda_short: 0.1
    laser_likelihood_max_dist: 2.0
    laser_max_range: 100.0
    laser_min_range: -1.0
    laser_model_type: "likelihood_field"
    max_beams: 60
    max_particles: 2000
    min_particles: 500
    odom_frame_id: "odom"
    pf_err: 0.05
    pf_z: 0.99
    recovery_alpha_fast: 0.0
    recovery_alpha_slow: 0.0
    resample_interval: 1
    robot_model_type: "differential"
    save_pose_rate: 0.5
    sigma_hit: 0.2
    tf_broadcast: true
    transform_tolerance: 0.5
    update_min_a: 0.2
    update_min_d: 0.25
    z_hit: 0.5
    z_max: 0.05
    z_rand: 0.5
    z_short: 0.05
    scan_topic: scan
    set_initial_pose: true

amcl_map_client:
  ros__parameters:
    use_sim_time: True

amcl_rclcpp_node:
  ros__parameters:
    use_sim_time: True

bt_navigator:
  ros__parameters:
    use_sim_time: True
    global_frame: map
    robot_base_frame: base_footprint
    bt_loop_duration: 10
    odom_topic: /odom
    plugin_lib_names:
    - nav2_compute_path_to_pose_action_bt_node
    - nav2_compute_path_through_poses_action_bt_node
    - nav2_follow_path_action_bt_node
    - nav2_back_up_action_bt_node
    - nav2_spin_action_bt_node
    - nav2_wait_action_bt_node
    - nav2_clear_costmap_service_bt_node
    - nav2_is_stuck_condition_bt_node
    - nav2_goal_reached_condition_bt_node
    - nav2_goal_updated_condition_bt_node
    - nav2_initial_pose_received_condition_bt_node
    - nav2_reinitialize_global_localization_service_bt_node
    - nav2_rate_controller_bt_node
    - nav2_distance_controller_bt_node
    - nav2_speed_controller_bt_node
    - nav2_truncate_path_action_bt_node
    - nav2_goal_updater_node_bt_node
    - nav2_recovery_node_bt_node
    - nav2_pipeline_sequence_bt_node
    - nav2_round_robin_node_bt_node
    - nav2_transform_available_condition_bt_node
    - nav2_time_expired_condition_bt_node
    - nav2_distance_traveled_condition_bt_node
    - nav2_single_trigger_bt_node
    - nav2_is_battery_low_condition_bt_node
    - nav2_navigate_through_poses_action_bt_node
    - nav2_navigate_to_pose_action_bt_node
    - nav2_remove_passed_goals_action_bt_node
    - nav2_planner_selector_bt_node
    - nav2_controller_selector_bt_node
    - nav2_goal_checker_selector_bt_node
    - cabot_people_exist_bt_node
    - cabot_someone_on_path_bt_node
    - cabot_someone_not_in_queue_bt_node
    - cabot_far_enough_bt_node
    - cabot_need_to_avoid_bt_node
    - cabot_check_path_bt_node
    - cabot_can_pass_person_bt_node
    - cabot_ignore_people_bt_node
    - cabot_person_stops_bt_node
    - cabot_change_param_bt_node
    - cabot_restore_config_bt_node
    - cabot_wait_float_bt_node
    - cabot_publish_topic_bt_node
    - cabot_path_to_poses_bt_node
    - cabot_current_pose_bt_node


bt_navigator_rclcpp_node:
  ros__parameters:
    use_sim_time: True

controller_server:
  ros__parameters:
    use_sim_time: True
    controller_frequency: 5.0
    min_x_velocity_threshold: 0.001
    min_y_velocity_threshold: 0.5
    min_theta_velocity_threshold: 0.001
    progress_checker_plugin: "progress_checker"
    goal_checker_plugins: ["cabot_goal_checker"]
    controller_plugins: ["FollowPath"]

    # Progress checker parameters
    # It is not going to use progress_checker as of 2020/08/27.
    # It may need to identify this so that it can tell the user about the problem
    progress_checker:
      plugin: "nav2_controller::SimpleProgressChecker"
      required_movement_radius: 0.0 # disable checker (loalization's fractuation may enough
      movement_time_allowance: 10000000.0 # just for sure
    # Goal checker parameters
    cabot_goal_checker:
      plugin: "cabot_navigation2::CabotSimpleGoalChecker"
      xy_goal_tolerance: 0.50
      yaw_goal_tolerance: 6.28
      stateful: True
    # DWB parameters
    FollowPath:
      plugin: "dwb_core::DWBLocalPlanner"
      #trajectory_generator_name: "dwb_plugins::LimitedAccelGenerator" # default: dwb_plugins::StandardTrajectoryGenerator
      trajectory_generator_name: "dwb_plugins::StandardTrajectoryGenerator"
      debug_trajectory_details: True
    #  prune_plan: True # default: True
      prune_distance: 2.7 # default: 1.7 # should be greater than max_vel_x * sim_time + some margin
      min_vel_x: 0.0
      min_vel_y: 0.0
      max_vel_x: 1.0
      max_vel_y: 0.0
      max_vel_theta: 1.0
      min_speed_xy: 0.0
      max_speed_xy: 1.0
      min_speed_theta: 0.0
    # Add high threshold velocity for turtlebot 3 issue.
    # https://github.com/ROBOTIS-GIT/turtlebot3_simulations/issues/75
      acc_lim_x: 0.1
      acc_lim_y: 0.0
      acc_lim_theta: 1.0 # default 2.0
      decel_lim_x: -0.6
      decel_lim_y: 0.0
      decel_lim_theta: -1.0 # default -2.0
      vx_samples: 20
      vy_samples: 5
      vtheta_samples: 20
      sim_time: 2.2 #  default 1.7
    #  discretize_by_time: False # default = False
    #  time_granularity: 0.1 # default = 0.5
      linear_granularity: 0.05
      angular_granularity: 0.025
      transform_tolerance: 0.5
      critics: ["Oscillation", "BaseObstacle", "GoalAlign", "PathAlign", "PathDist", "GoalDist", "PoseAlign"]
      BaseObstacle:
        class: dwb_critics::BaseObstacleCritic
        scale: 1.0 # main branch: 0.008 # default: 1.0
        sum_scores: False # default: False
      PathAlign:
        class: dwb_critics::PathAlignCritic
        scale: 32.0
      PathDist:
        class: dwb_critics::PathDistCritic
        scale: 32.0
      GoalAlign:
        class: dwb_critics::GoalAlignCritic
        forward_point_distance: 0.35
        scale: 8.0
      GoalDist:
        class: dwb_critics::GoalDistCritic
        scale: 8.0
      PoseAlign:
        class: dwb_critics::PoseAlignCritic
        scale: 32.0
        minimum_angle: 135.0
      short_circuit_trajectory_evaluation: True
      trans_stopped_velocity: 0.25
      slowing_factor: 5.0
      lookahead_time: -1.0
      stateful: True

controller_server_rclcpp_node:
  ros__parameters:
    use_sim_time: True

local_costmap:
  local_costmap:
    ros__parameters:
      update_frequency: 5.0
      publish_frequency: 2.0
      global_frame: map
      robot_base_frame: base_footprint
      use_sim_time: True
      rolling_window: True
      width: 8
      height: 8
      resolution: 0.05
      plugins: ["obstacle_layer", "inflation_layer"]
      robot_radius: 0.45
      inflation_layer:
        plugin: "nav2_costmap_2d::InflationLayer"
        # robot_radius + safe_margin
        inflation_radius: 0.45
        cost_scaling_factor: 5.0
      obstacle_layer:
        plugin: "nav2_costmap_2d::ObstacleLayer"
        enabled: True
        observation_sources: velodyne
        scan:
          topic: /scan
          min_obstacle_height: -2.0
          max_obstacle_height: 2.0
          obstacle_max_range: 4.0
          raytrace_max_range: 5.0
          clearing: True
          marking: True
          inf_is_valid: False # default: False
          data_type: "LaserScan"
        velodyne:
          topic: /velodyne_points_cropped
          min_obstacle_height: 0.1
          max_obstacle_height: 2.0
          obstacle_min_range: 0.4
          obstacle_max_range: 4.0
          raytrace_max_range: 5.0
          clearing: True
          marking: True
          inf_is_valid: True # default: False
          data_type: "PointCloud2"
      static_layer:
        map_subscribe_transient_local: True
      always_send_full_costmap: True
  local_costmap_client:
    ros__parameters:
      use_sim_time: True
  local_costmap_rclcpp_node:
    ros__parameters:
      use_sim_time: True

global_costmap:
  global_costmap:
    ros__parameters:
      update_frequency: 2.0
      publish_frequency: 1.0
      global_frame: map
      robot_base_frame: base_footprint
      use_sim_time: True
      plugins: ["static_layer", "navcog_path_layer", "people_obstacle_layer", "inflation_layer"]
      robot_radius: 0.45
      resolution: 0.05
      track_unknown_space: False
      inflation_layer:
        plugin: "nav2_costmap_2d::InflationLayer"
        # robot_radius + safe_margin
        inflation_radius: 0.75
        cost_scaling_factor: 5.0
      people_obstacle_layer:
        plugin: "cabot_navigation2::PeopleObstacleLayer"
        enabled: True
        observation_sources: velodyne
        scan:
          topic: /scan
          min_obstacle_height: -2.0
          max_obstacle_height: 2.0
          raytrace_min_range: 0.0
          raytrace_max_range: 8.0
          obstacle_min_range: 0.0
          obstacle_max_range: 7.5
          clearing: True
          marking: True
          inf_is_valid: True # default: False
          data_type: "LaserScan"
          observation_persistence: 0.5 # default: 0 (store only latest observation)
        velodyne:
          topic: /velodyne_points_cropped
          min_obstacle_height: 0.1
          max_obstacle_height: 2.0
          obstacle_min_range: 0.4
          obstacle_max_range: 7.5
          raytrace_max_range: 8.0
          clearing: True
          marking: True
          inf_is_valid: True # default: False
          data_type: "PointCloud2"
        mode: "ignore_move_people"
<<<<<<< HEAD
        person_radius: 0.8  # main branch : 0.50
=======
        person_radius: 0.50  # main branch : 0.50
>>>>>>> eea884d7
        exclude_topic: /ignore
      voxel_layer:
        plugin: "nav2_costmap_2d::VoxelLayer"
        enabled: True
        publish_voxel_map: True
        origin_z: 0.0
        z_resolution: 0.05
        z_voxels: 16
        max_obstacle_height: 2.0
        mark_threshold: 0
        observation_sources: pointcloud
        pointcloud:
          topic: /intel_realsense_r200_depth/points
          max_obstacle_height: 2.0
          clearing: True
          marking: True
          data_type: "PointCloud2"
      static_layer:
        plugin: "nav2_costmap_2d::StaticLayer"
        map_subscribe_transient_local: True
      always_send_full_costmap: True
      navcog_path_layer:
        plugin: "cabot_navigation2::NavCogPathLayer"
        path_width: 2.0
        path_width_detect: true
        path_topic: /path
        # walk_weight value will be overwritten in navigate_w_replanning_and_recovery.xml
        walk_weight: [0.0, 0.0, 0.0]
        # path_adjusted_center value will be overwritten in navigate_w_replanning_and_recovery.xml
        path_adjusted_center: 0.0
        weight_grid: 0.25
        robot_radius: 0.45
        safe_margin: 0.05
        max_cost: 127.0
  global_costmap_client:
    ros__parameters:
      use_sim_time: True
  global_costmap_rclcpp_node:
    ros__parameters:
      use_sim_time: True

map_server:
  ros__parameters:
    use_sim_time: True
    yaml_filename: "turtlebot3_world.yaml"

planner_server:
  ros__parameters:
    expected_planner_frequency: 2.0
    use_sim_time: True
    planner_plugins: ["GridBased", "NavCog"]
    GridBased:
      plugin: "nav2_navfn_planner/NavfnPlanner"
      tolerance: 0.5
      use_astar: false
      allow_unknown: false
#      cost_neutral: 8
#      cost_factor: 0.97
    NavCog:
      plugin: "cabot_navigation2/NavCogPathPlanner"
      path_width: 2.0
      path_min_width: 0.5
      path_mode: 0
      path_adjusted_center: 0.0
      safe_margin: 0.05
      robot_radius: 0.45

planner_server_rclcpp_node:
  ros__parameters:
    use_sim_time: True

robot_state_publisher:
  ros__parameters:
    use_sim_time: True

recoveries_server:
  ros__parameters:
    costmap_topic: local_costmap/costmap_raw
    footprint_topic: local_costmap/published_footprint
    cycle_frequency: 10.0
    recovery_plugins: ["spin", "backup", "wait"]
    spin:
      plugin: "nav2_recoveries/Spin"
    backup:
      plugin: "nav2_recoveries/BackUp"
    wait:
      plugin: "nav2_recoveries/Wait"
    global_frame: map
    robot_base_frame: base_footprint
    transform_timeout: 0.1
    use_sim_time: true
    simulate_ahead_time: 2.0
    max_rotational_vel: 0.5
    min_rotational_vel: 0.01
    rotational_acc_lim: 0.2

# parameters used when condition=UnlessCondition(use_amcl)
lifecycle_manager_localization:
  ros__parameters:
    use_sim_time: True
    autostart: False
    node_names: ["map_server"]
    bond_timeout_ms: 60000 # default: 4000

cabot_scan:
  ros__parameters:
    use_sim_time: True
    scan_topic: scan
    scan_out_topic: /local/scan
    scan_out_frame: local/velodyne
  <|MERGE_RESOLUTION|>--- conflicted
+++ resolved
@@ -346,11 +346,7 @@
           inf_is_valid: True # default: False
           data_type: "PointCloud2"
         mode: "ignore_move_people"
-<<<<<<< HEAD
-        person_radius: 0.8  # main branch : 0.50
-=======
         person_radius: 0.50  # main branch : 0.50
->>>>>>> eea884d7
         exclude_topic: /ignore
       voxel_layer:
         plugin: "nav2_costmap_2d::VoxelLayer"
