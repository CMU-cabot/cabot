--- conflicted
+++ resolved
@@ -643,17 +643,13 @@
                     if dist < 0.25 and not turn.passed:
                         turn.passed = True
                         rospy.loginfo("notify turn %s", str(turn))
-<<<<<<< HEAD
-                        self.delegate.notify_turn(turn=turn, pose=current_pose)
+
+                        self.delegate.notify_turn(turn=turn)
 
                         if turn.turn_type == Turn.Type.Avoiding:
                             # give avoiding announce
                             rospy.loginfo("social_navigation avoiding turn")
                             self.social_navigation.turn = turn
-
-=======
-                        self.delegate.notify_turn(turn=turn)
->>>>>>> 4df9c83a
                 except:
                     import traceback
                     rospy.logerr(traceback.format_exc())
