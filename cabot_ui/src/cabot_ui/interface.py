--- conflicted
+++ resolved
@@ -88,13 +88,9 @@
     def speak(self, text, force=True, pitch=50, volume=50, rate=50):
         if text is None:
             return
-<<<<<<< HEAD
-        rospy.loginfo("speak:%s:(%s) %s", text, self.lang, pose)
-=======
         
         self._activity_log("speech request", text, self.lang, visualize=True)
         
->>>>>>> 4df9c83a
         try:
             rospy.wait_for_service('/speak', timeout=1)
         except rospy.ROSException as e:
@@ -175,43 +171,28 @@
         self._pose_log()
 
     def notify_turn(self, turn=None, pose=None):
-<<<<<<< HEAD
+        pattern = Handle.UNKNOWN
+        text = ""
         if turn.turn_type == Turn.Type.Normal:
             if turn.angle < -math.pi/4*3:
                 pattern = Handle.RIGHT_ABOUT_TURN
+                text = "right about turn"
             elif turn.angle < -math.pi/3:
                 pattern = Handle.RIGHT_TURN
+                text = "right turn"
             elif turn.angle > math.pi/4*3:
                 pattern = Handle.LEFT_ABOUT_TURN
+                text = "left about rugn"
             elif turn.angle > math.pi/3:
                 pattern = Handle.LEFT_TURN
+                text = "left turn"
         elif turn.turn_type == Turn.Type.Avoiding:
             if turn.angle < 0:
                 pattern = Handle.RIGHT_DEV
+                text = "slight right"
             if turn.angle > 0:
                 pattern = Handle.LEFT_DEV
-=======
-        pattern = Handle.UNKNOWN
-        text = ""
-        if turn.angle < -math.pi/4*3:
-            pattern = Handle.RIGHT_ABOUT_TURN
-            text = "right about turn"
-        elif turn.angle < -math.pi/3:
-            pattern = Handle.RIGHT_TURN
-            text = "right turn"
-        elif turn.angle < -math.pi/8:
-            pattern = Handle.RIGHT_DEV
-            text = "slight right"
-        elif turn.angle > math.pi/4*3:
-            pattern = Handle.LEFT_ABOUT_TURN
-            text = "left about rugn"
-        elif turn.angle > math.pi/3:
-            pattern = Handle.LEFT_TURN
-            text = "left turn"
-        elif turn.angle > math.pi/8:
-            pattern = Handle.LEFT_DEV
-            text = "slight left"
->>>>>>> 4df9c83a
+                text = "slight left"
 
         self._activity_log("cabot", "notify", text)
         self.vibrate(pattern)
@@ -296,16 +277,9 @@
         self.vibrate(Handle.FRONT)
 
     def please_pass_door(self):
-<<<<<<< HEAD
+        self._activity_log("cabot", "navigation", "manual door")
         self.speak(i18n.localized_string("DOOR_POI_USER_ACTION"))
-
-    def door_passed(self):
-        self.speak(i18n.localized_string("DOOR_POI_PASSED"))
-=======
-        self._activity_log("cabot", "navigation", "manual door")
-        self.speak(i18n.localized_string("DOOR_POI_PASSED"))
 
     def door_passed(self):
         self._activity_log("cabot", "navigation", "door passed")
-        self.speak(i18n.localized_string("DOOR_POI_USER_ACTION"))
->>>>>>> 4df9c83a
+        self.speak(i18n.localized_string("DOOR_POI_PASSED"))