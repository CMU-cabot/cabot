--- conflicted
+++ resolved
@@ -140,11 +140,7 @@
     exit
 }
 
-<<<<<<< HEAD
-while getopts "hdm:n:w:srqVT:Ct:pWv:N:f:KDF:S:R:Oa" arg; do
-=======
-while getopts "hdm:n:w:srqVT:Ct:pWv:N:f:KDF:P:S:R:a" arg; do
->>>>>>> cb34b506
+while getopts "hdm:n:w:srqVT:Ct:pWv:N:f:KDF:P:S:R:Oa" arg; do
     case $arg in
     h)
         usage
