#!/bin/bash

# Copyright (c) 2021  IBM Corporation
#
# Permission is hereby granted, free of charge, to any person obtaining a copy
# of this software and associated documentation files (the "Software"), to deal
# in the Software without restriction, including without limitation the rights
# to use, copy, modify, merge, publish, distribute, sublicense, and/or sell
# copies of the Software, and to permit persons to whom the Software is
# furnished to do so, subject to the following conditions:
#
# The above copyright notice and this permission notice shall be included in all
# copies or substantial portions of the Software.
#
# THE SOFTWARE IS PROVIDED "AS IS", WITHOUT WARRANTY OF ANY KIND, EXPRESS OR
# IMPLIED, INCLUDING BUT NOT LIMITED TO THE WARRANTIES OF MERCHANTABILITY,
# FITNESS FOR A PARTICULAR PURPOSE AND NONINFRINGEMENT. IN NO EVENT SHALL THE
# AUTHORS OR COPYRIGHT HOLDERS BE LIABLE FOR ANY CLAIM, DAMAGES OR OTHER
# LIABILITY, WHETHER IN AN ACTION OF CONTRACT, TORT OR OTHERWISE, ARISING FROM,
# OUT OF OR IN CONNECTION WITH THE SOFTWARE OR THE USE OR OTHER DEALINGS IN THE
# SOFTWARE.


## termination hook
trap ctrl_c INT QUIT TERM

function ctrl_c() {
    ## killing all nodes
    #echo "killing all ros nodes..."
    #rosnode kill -a

    for pid in ${pids[@]}; do
        echo "killing $pid..."
        kill -s 2 $pid
    done
    rlc=0
    while [ `ps -A | grep  roslaunch | wc -l` -ne 0 ];
    do
        snore 1
        echo -ne "waiting nodes are completely terminated ($rlc)"\\r
        rlc=$((rlc+1))
    done
    echo \\n
    exit
} 

function snore()
{
    local IFS
    [[ -n "${_snore_fd:-}" ]] || exec {_snore_fd}<> <(:)
    read ${1:+-t "$1"} -u $_snore_fd || :
}

## private variables
pids=()

pwd=`pwd`
scriptdir=`dirname $0`
cd $scriptdir
scriptdir=`pwd`

### default variables

## debug
minimum=0
debug=0
command=''
commandpost='&'

: ${CABOT_GAZEBO:=0}
: ${CABOT_SITE:=}
: ${CABOT_USE_REALSENSE:=0}
: ${CABOT_SHOW_PEOPLE_RVIZ:=0}
: ${CABOT_REALSENSE_SERIAL:=}
: ${CABOT_CAMERA_NAME:=camera}
: ${CABOT_CAMERA_FPS:=15}
: ${CABOT_CAMERA_RESOLUTION:=1280}
: ${CABOT_DETECT_VERSION:=3}

gazebo=$CABOT_GAZEBO
site=$CABOT_SITE
show_rviz=$CABOT_SHOW_PEOPLE_RVIZ
realsense_camera=$CABOT_USE_REALSENSE
serial_no=$CABOT_REALSENSE_SERIAL

namespace=$CABOT_CAMERA_NAME
camera_link_frame="${CABOT_CAMERA_NAME}_link"

fps=$CABOT_CAMERA_FPS
resolution=$CABOT_CAMERA_RESOLUTION

opencv_dnn_ver=$CABOT_DETECT_VERSION

queue_detector=0
check_required=0
publish_tf=0
publish_sim_people=0
wait_roscore=0
roll=0
tracking=0
detection=0
<<<<<<< HEAD
obstacle=0
=======
noreset=0
>>>>>>> 54ab410e

### usage print function
function usage {
    echo "Usage"
    echo "    run this script after running cabot.sh in another terminal"
    echo "ex)"
    echo $0 "-T <site_package>"
    echo ""
    echo "-h                       show this help"
    echo "-d                       debug"
    echo "-V                       show rviz"
    echo "-m <map file>            specify a map file"
    echo "-n <anchor file>         specify a anchor file, use map file if not specified"
    echo "-w <world file>          specify a world file"
    echo "-s                       specify its on simulation (gazebo)"
    echo "-r                       launch realsense camera"
    echo "-q                       use queue detector"
    echo "-T <site package>        packge name for the robot site (only for queue)"
    echo "-p                       publish simulation people instead of detected people from camera"
    echo "-K                       use people tracker"
    echo "-D                       use people detector"
    echo "-C                       check required before launch"
    echo "-W                       wait roscore"
    echo "-t <roll>                publish map camera_link tf"
    echo "-v [1-3]                 use specified opencv dnn implementation"
    echo "   1: python-opencv, 2: cpp-opencv-node, 3: cpp-opencv-nodelet"
    echo "-N <name space>          namespace for tracking"
    echo "-f <camera_link_frame>   specify camera link frame"
    echo "-F <fps>                 specify camera fps"
    echo "-S <camera serial>       specify serial number of realsense camera"
    echo "-R 1280/848/640          specify camera resolution"
<<<<<<< HEAD
    echo "-O                       obstacle detection/tracking"
    exit
}

while getopts "hdm:n:w:srqVT:Ct:pWv:N:f:KDF:S:R:O" arg; do
=======
    echo "-a                       no resetrs each"
    exit
}

while getopts "hdm:n:w:srqVT:Ct:pWv:N:f:KDF:S:R:a" arg; do
>>>>>>> 54ab410e
    case $arg in
    h)
        usage
        exit
        ;;
    d)
        debug=1
        command="setsid xterm -e '"
        commandpost=";read'&"
        ;;
    m)
        map=$OPTARG
        ;;
    n)
        anchor=$OPTARG
        ;;
    w)
        world=$OPTARG
        ;;
    s)
        gazebo=1
        ;;
    r)
        realsense_camera=1
        ;;
    q)
        queue_detector=1
        ;;
    V)
        show_rviz=1
        ;;
    T)
        site=$OPTARG
        ;;
    C)
        check_required=1
        ;;
    t)
        publish_tf=1
	    roll=$OPTARG
        ;;
    p)
        publish_sim_people=1
        ;;
    W)
        wait_roscore=1
        ;;
    v)
        opencv_dnn_ver=$OPTARG
        ;;
    N)
        namespace=$OPTARG
        ;;
    f)
        camera_link_frame=$OPTARG
        ;;
    K)
        tracking=1
        ;;
    D)
        detection=1
        ;;
    F)
        fps=$OPTARG
        ;;
    S)
	    serial_no=$OPTARG
	    ;;
    R)
<<<<<<< HEAD
	    resolution=$OPTARG
        ;;
    O)
        obstacle=1
        ;;
=======
	resolution=$OPTARG
	;;
    a)
	noreset=1
	;;
>>>>>>> 54ab410e
    esac
done
shift $((OPTIND-1))

width=$resolution
if [ $width -eq 1280 ]; then
    height=720
elif [ $width -eq 848 ]; then
    height=480
elif [ $width -eq 640 ]; then
    height=360
else
    red "resolution should be one of 1280, 848, or 640"
    exit
fi

if [ $check_required -eq 1 ]; then
    flag=1
    while [ $flag -eq 1 ];
    do
        flag=0

        if [ $gazebo -eq 1 ]; then
            # Check Gazebo
            if [ `rostopic list | grep gazebo | wc -l` -eq 0 ]; then
                echo "Gazebo is not working"
                flag=1
            fi
        else
            # Check RealSense
            if [ `rs-fw-update -l | grep D435 | wc -l` -eq 0 ]; then
                echo "Realsense is not working"
                flag=1
            fi
        fi
        
        # Check weight
        if [ `find $scriptdir/../../ -name yolov4.weights | wc -l` -eq 0 ]; then
            echo "yolov4.weights is not found"
            flag=1
        fi
        
        snore 2
    done
fi

# load site package
if [ $queue_detector -eq 1 ]; then
   if [ "$site" != "" ]; then
       sitedir=`rospack find $site`
       source $sitedir/config/config.sh
       if [ "$map" == "" ] && [ "$world" == "" ]; then
           echo "Please check config/config.sh in site package ($sitedir) to set map and world"
           exit
       fi
   else
       if [ "$map" == "" ]; then
           echo "-T <site> or -m <map> should be specified"
           exit
       fi
       if [ $gazebo -eq 1 ] && [ "$world" == "" ]; then
           echo "-T <site> or -w <world> should be specified"
           exit
       fi
   fi
fi


## debug output
echo "Use Realsense : $realsense_camera"
echo "Debug         : $debug ($command, $commandpost)"
echo "World         : $world"
echo "Map           : $map"
echo "Anchor        : $anchor"
echo "Simulation    : $gazebo"
echo "DNN impl      : $opencv_dnn_ver"
echo "Namespace     : $namespace"
echo "Camera frame  : $camera_link_frame"
echo "FPS           : $fps"
echo "Resolution    : $width x $height"
echo "Obstacle      : $obstacle"


# roscore
rosnode list
if [ $? -eq 1 ] && [ $wait_roscore -eq 0 ]; then
    eval "$command roscore $commandpost"
    pids+=($!)
fi

rosnode list
test=$?
while [ $test -eq 1 ]; do
    snore 0.1
    c=$((c+1))
    echo "wait roscore" $c
    rosnode list
    test=$?
done

if [ $publish_tf -eq 1 ]; then
    eval "$command rosrun tf static_transform_publisher 0 0 0 0 0 $roll map ${camera_link_frame} 50 $commandpost"
    pids+=($!)
fi

### launch rviz
if [ $show_rviz -eq 1 ]; then
    echo "launch rviz"
    #eval "$command roslaunch mf_localization_mapping view_multi_floor.launch $commandpost"
    eval "$command rosrun rviz rviz -d $scriptdir/cabot_people.rviz $commandpost"
    pids+=($!)
fi

### launch realsense camera
if [ $realsense_camera -eq 1 ]; then

    if [ $noreset -eq 0 ]; then
    	# reset RealSense port
    	sudo /resetrs.sh $serial_no
    fi

    launch_file="rs_aligned_depth_1280x720_30fps.launch"
    echo "launch $launch_file"
    eval "$command roslaunch cabot_people $launch_file \
                   depth_fps:=$fps \
                   color_fps:=$fps \
                   depth_width:=$width \
                   color_width:=$width \
                   depth_height:=$height \
                   color_height:=$height \
                   serial_no:=$serial_no \
                   camera:=${namespace} $commandpost"
    pids+=($!)
fi

opt_predict=''

if [ $detection -eq 1 ]; then
    ### launch people detect
    map_frame='map'
    depth_registered_topic=''
    if [ $gazebo -eq 1 ]; then
        depth_registered_topic='/${namespace}/depth/image_raw'
    fi
        
    if [ $opencv_dnn_ver -ge 2 ]; then
        use_nodelet=0

	# do not use nodelet if it is on gazebo
        if [ $gazebo -eq 0 ] && [ $opencv_dnn_ver -eq 3 ]; then
            use_nodelet=1
        fi
        eval "$command roslaunch track_people_cpp detect_darknet_nodelet.launch \
                       namespace:=$namespace \
                       map_frame:=$map_frame \
                       camera_link_frame:=$camera_link_frame \
                       use_nodelet:=$use_nodelet \
                       depth_registered_topic:=$depth_registered_topic \
                       $commandpost"
    else
        launch_file="detect_darknet_realsense.launch"
        echo "launch $launch_file"
        eval "$command roslaunch track_people_py $launch_file \
                       namespace:=$namespace \
                       map_frame:=$map_frame \
                       camera_link_frame:=$camera_link_frame \
                       depth_registered_topic:=$depth_registered_topic \
                       $commandpost"
    fi
    pids+=($!)
fi

if [ $tracking -eq 1 ]; then
    ### launch people track
    launch_file="track_sort_3d.launch"
    echo "launch $launch_file"
    eval "$command roslaunch track_people_py $launch_file \
                $commandpost"
    pids+=($!)

    ### launch people predict
    opt_predict=''
    if [ $gazebo -eq 1 ] && [ $publish_sim_people -eq 1 ]; then
        opt_predict='publish_simulator_people:=true'
    fi
    launch_file="predict_kf.launch"
    echo "launch $launch_file"
    eval "$command roslaunch predict_people_py $launch_file $opt_predict \
                   $commandpost"
    pids+=($!)
fi

### launch queue detect
if [ $queue_detector -eq 1 ]; then
    if [ "$sitedir" == "" ]; then
        echo "-T <site> should be specified for queue detect"
        exit
    fi
    if [ $gazebo -eq 1 ]; then
        queue_det_config_file=$sitedir/queue/gazebo/detector/config.yaml
    else
        queue_det_config_file=$sitedir/queue/detector/config.yaml
    fi

    if [ $queue_det_config_file != "" ]; then
        launch_file="detect_queue_people.launch"
        echo "launch $launch_file"
        eval "$command roslaunch queue_people_py $launch_file queue_annotation_list_file:=$queue_det_config_file \
                        $commandpost"
        pids+=($!)
    else
        echo "Invalid site is specified. There is no queue config file."
    fi
fi

### obstacle detect/track
if [ $obstacle -eq 1 ]; then
    launch_file="obstacle_convert_tracking.launch"
    echo "launch $launch_file"
    eval "$command roslaunch track_people_cpp $launch_file \
                $commandpost"
    pids+=($!)
fi

## wait until it is terminated by the user
while [ 1 -eq 1 ];
do
    snore 1
done<|MERGE_RESOLUTION|>--- conflicted
+++ resolved
@@ -99,11 +99,8 @@
 roll=0
 tracking=0
 detection=0
-<<<<<<< HEAD
 obstacle=0
-=======
 noreset=0
->>>>>>> 54ab410e
 
 ### usage print function
 function usage {
@@ -135,19 +132,12 @@
     echo "-F <fps>                 specify camera fps"
     echo "-S <camera serial>       specify serial number of realsense camera"
     echo "-R 1280/848/640          specify camera resolution"
-<<<<<<< HEAD
     echo "-O                       obstacle detection/tracking"
-    exit
-}
-
-while getopts "hdm:n:w:srqVT:Ct:pWv:N:f:KDF:S:R:O" arg; do
-=======
     echo "-a                       no resetrs each"
     exit
 }
 
-while getopts "hdm:n:w:srqVT:Ct:pWv:N:f:KDF:S:R:a" arg; do
->>>>>>> 54ab410e
+while getopts "hdm:n:w:srqVT:Ct:pWv:N:f:KDF:S:R:Oa" arg; do
     case $arg in
     h)
         usage
@@ -214,22 +204,17 @@
         fps=$OPTARG
         ;;
     S)
-	    serial_no=$OPTARG
-	    ;;
+        serial_no=$OPTARG
+        ;;
     R)
-<<<<<<< HEAD
-	    resolution=$OPTARG
+        resolution=$OPTARG
         ;;
     O)
         obstacle=1
         ;;
-=======
-	resolution=$OPTARG
-	;;
     a)
 	noreset=1
 	;;
->>>>>>> 54ab410e
     esac
 done
 shift $((OPTIND-1))
