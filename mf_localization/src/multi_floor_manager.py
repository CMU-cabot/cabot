#!/usr/bin/env python3
# -*- coding: utf-8 -*-

# Copyright (c) 2021  IBM Corporation
#
# Permission is hereby granted, free of charge, to any person obtaining a copy
# of this software and associated documentation files (the "Software"), to deal
# in the Software without restriction, including without limitation the rights
# to use, copy, modify, merge, publish, distribute, sublicense, and/or sell
# copies of the Software, and to permit persons to whom the Software is
# furnished to do so, subject to the following conditions:
#
# The above copyright notice and this permission notice shall be included in all
# copies or substantial portions of the Software.
#
# THE SOFTWARE IS PROVIDED "AS IS", WITHOUT WARRANTY OF ANY KIND, EXPRESS OR
# IMPLIED, INCLUDING BUT NOT LIMITED TO THE WARRANTIES OF MERCHANTABILITY,
# FITNESS FOR A PARTICULAR PURPOSE AND NONINFRINGEMENT. IN NO EVENT SHALL THE
# AUTHORS OR COPYRIGHT HOLDERS BE LIABLE FOR ANY CLAIM, DAMAGES OR OTHER
# LIABILITY, WHETHER IN AN ACTION OF CONTRACT, TORT OR OTHERWISE, ARISING FROM,
# OUT OF OR IN CONNECTION WITH THE SOFTWARE OR THE USE OR OTHER DEALINGS IN THE
# SOFTWARE.

import os
import json
import orjson
import argparse
import ast
import math
from enum import Enum
import numpy as np
import threading

import rospy
import roslaunch
import tf2_ros
import tf_conversions
import message_filters
from std_msgs.msg import String, Int64, Float64
from geometry_msgs.msg import TransformStamped, Vector3, Quaternion, Point, Pose
from geometry_msgs.msg import PoseStamped, PoseWithCovarianceStamped
from geometry_msgs.msg import TwistWithCovarianceStamped # gnss_fix_velocity
from sensor_msgs.msg import Imu, PointCloud2, LaserScan, NavSatFix, NavSatStatus, FluidPressure
from nav_msgs.msg import Odometry
from tf2_geometry_msgs import PoseStamped # necessary to use tfBuffer.transform(pose_stamped_msg, frame_id)
from tf2_geometry_msgs import PointStamped, Vector3Stamped

from cartographer_ros_msgs.msg import *
from cartographer_ros_msgs.srv import *

import geoutil
import resource_utils

from wireless_utils import extract_samples
from wireless_rss_localizer import create_wireless_rss_localizer

from mf_localization_msgs.msg import *
from mf_localization_msgs.srv import *

from altitude_manager import AltitudeManager

from diagnostic_updater import Updater, FunctionDiagnosticTask
from diagnostic_msgs.msg import DiagnosticStatus

def json2anchor(jobj):
    return geoutil.Anchor(lat = jobj["lat"],
                        lng = jobj["lng"],
                        rotate = jobj["rotate"],
                        )

def toTransmat(x,y,yaw):
    Tmat = np.array([[np.cos(yaw), -np.sin(yaw), x],
                    [np.sin(yaw), np.cos(yaw), y],
                    [0.0, 0.0, 1.0]])
    return Tmat

class LocalizationMode(Enum):
    INIT = "init"
    TRACK = "track"

    def __str__(self):
        return self.value

class IndoorOutdoorMode(Enum):
    UNKNOWN = "unknown"
    INDOOR = "indoor"
    OUTDOOR = "outdoor"

    def __str__(self):
        return self.value

class RSSType(Enum):
    iBeacon = 0
    WiFi = 1

def convert_samples_coordinate_slow(samples, from_anchor, to_anchor, floor):
    samples2 = []
    for s in samples:
        s2 = s.copy()
        info = s["information"]
        xy = geoutil.Point(x=info["x"], y= info["y"])
        latlng = geoutil.local2global(xy, from_anchor)
        local_coord = geoutil.global2local(latlng, to_anchor)
        s2["information"]["x"] = local_coord.x
        s2["information"]["y"] = local_coord.y
        s2["information"]["floor"] = floor
        samples2.append(s2)

    return samples2

def convert_samples_coordinate(samples, from_anchor, to_anchor, floor):
    # convert from_anchor point to to_anchor coordinate
    xy = geoutil.Point(x=0.0, y=0.0)
    latlng = geoutil.local2global(xy, from_anchor)
    local_coord = geoutil.global2local(latlng, to_anchor)
    X0 = local_coord.x
    Y0 = local_coord.y

    # calculate from_anchor to to_anchor rotation
    rad_from = - np.deg2rad(from_anchor.rotate)
    rad_to = - np.deg2rad(to_anchor.rotate)
    theta = rad_to - rad_from

    # convert samples coordinate X to to_anchor coordinate
    X = np.array([[s["information"]["x"], s["information"]["y"]] for s in samples]) # create [[sample.x, sample.y]] array
    R = np.array([[np.cos(theta), np.sin(theta)],
                    [-np.sin(theta), np.cos(theta)]])
    X2 = X @ R.T + np.array([X0, Y0])

    # create converted samples
    samples2 = []
    for i, s in enumerate(samples):
        s2 = s.copy()
        s2["information"]["x"] = X2[i,0]
        s2["information"]["y"] = X2[i,1]
        s2["information"]["floor"] = floor
        samples2.append(s2)

    return samples2

class FloorManager:
    def __init__(self):
        self.node_id = None
        self.frame_id = None
        self.localizer = None
        self.wifi_localizer = None
        self.map_filename = ""

        # publisher
        self.initialpose_pub = None
        self.imu_pub = None
        self.points_pub = None
        self.odom_pub = None
        self.fix_pub = None

        # services
        self.get_trajectory_states = None
        self.finish_trajectory = None
        self.start_trajectory = None

        # variables
        self.previous_fix_local_published = None

    def reset_states(self):
        self.previous_fix_local_published = None

class TFAdjuster:
    def __init__(self, frame_id: str, map_frame_adjust: str, adjust_tf: bool):
        # for gnss adjust
        # constant
        self.frame_id = frame_id
        self.map_frame_adjust = map_frame_adjust
        self.adjust_tf = adjust_tf

        # variable
        self.gnss_adjust_x = 0.0
        self.gnss_adjust_y = 0.0
        self.gnss_adjust_yaw = 0.0
        self.gnss_fix_list = []
        self.local_odom_list = []
        self.gnss_total_count = 0
        self.zero_adjust_uncertainty = 0.0

    def reset(self):
        self.gnss_adjust_x = 0.0
        self.gnss_adjust_y = 0.0
        self.gnss_adjust_yaw = 0.0
        self.gnss_fix_list = []
        self.local_odom_list = []
        self.gnss_total_count = 0
        self.zero_adjust_uncertainty = 0.0

class MultiFloorManager:
    def __init__(self):

        # state variables
        self.is_active = True
        self.floor = None # state
        self.area = None # state
        self.current_frame = None # state
        self.mode = None # state
        self.valid_imu = False # state for input validation
        self.valid_points2 = False # state for input validation
        self.valid_beacon = False # state for input validation
        self.valid_wifi = False # state for input validation
        # for optimization detection
        self.map2odom = None # state
        self.optimization_detected = False # state
        self.odom_displacement = 0 # used for print
        # for initial pose estimation timeout
        self.init_time = None
        self.init_timeout = 60 # seconds
        self.init_timeout_detected = False
        # for loginfo
        self.spin_count = 0
        self.prev_spin_count = None

        self.ble_localizer_dict = {}
        self.ble_floor_localizer = None
        self.wifi_floor_localizer = None
        self.pressure_available = True
        self.altitude_manager = None

        # ble wifi localization
        self.use_ble = True
        self.use_wifi = False

        # area identification
        self.area_floor_const = 10000
        self.area_localizer = None
        self.X_area = None
        self.Y_area = None
        self.previous_area_check_time = None
        self.area_check_interval = 1.0 # [s]

        self.seq_initialpose = 0
        self.transforms = []

        # average floor values
        self.floor_queue_size = 10
        self.floor_queue = [] # state
        self.floor_list = [] # store known floor values

        # failure detection
        self.rmse_threshold = 5.0
        self.loc_queue_min_size = 5
        self.loc_queue_max_size = 10
        self.loc_queue = []
        self.loc_beacon_queue = []

        # auto-relocalization
        self.auto_relocalization = False

        # frames
        self.global_map_frame = "map"
        self.local_map_frame = "map"
        self.odom_frame = "odom"
        self.published_frame = "base_link"
        self.base_link_frame = "base_link"
        self.global_position_frame = "base_link" # frame_id to compute global position
        # unknown frame to temporarily cut a TF tree
        self.unknown_frame = "unknown"

        # publisher
        self.current_floor_pub = rospy.Publisher("current_floor", Int64, latch=True, queue_size=10)
        self.current_floor_raw_pub = rospy.Publisher("current_floor_raw", Float64, latch=True, queue_size=10)
        self.current_floor_smoothed_pub = rospy.Publisher("current_floor_smoothed", Float64, latch=True, queue_size=10)
        self.current_frame_pub = rospy.Publisher("current_frame", String, latch=True, queue_size=10)
        self.current_map_filename_pub = rospy.Publisher("current_map_filename", String, latch=True, queue_size=10)
        self.scan_matched_points2_pub = None
        self.resetpose_pub  = rospy.Publisher("resetpose", PoseWithCovarianceStamped, queue_size=10)
        self.global_position_pub = rospy.Publisher("global_position", MFGlobalPosition, queue_size=10)
        self.localize_status_pub = rospy.Publisher("localize_status", MFLocalizeStatus, latch=True, queue_size=10)
        self.localize_status = MFLocalizeStatus.UNKNOWN

        # Subscriber
        self.scan_matched_points2_sub = None

        # verbosity
        self.verbose = False

        # input data validation
        self.norm_q_tolerance = 0.1 # to block [0,0,0,0] quaternion
        self.norm_acc_threshold = 0.1 # to block [0,0,0] linear_acceleration

        # for local_map_tf_timer_callback
        self.local_map_tf = None

        # for gnss localization
        # parameters
<<<<<<< HEAD
        self.gnss_position_covariance_threshold = 0.2*0.2
=======
        self.gnss_position_covariance_threshold = 0.1*0.1
        self.gnss_status_threshold = NavSatStatus.STATUS_GBAS_FIX # gnss status threshold for fix constraints
        self.gnss_fix_motion_filter_distance = 0.1 # [meters]
>>>>>>> cc8ba4c5
        self.gnss_track_error_threshold = 5.0
        self.gnss_track_yaw_threshold = np.radians(30)
        self.gnss_track_error_adjust = 0.1
        self.gnss_n_max_correspondences = 20
        self.gnss_n_min_correspondences_stable = 10
        self.gnss_odom_jump_threshold = 2.0
        self.gnss_odom_small_threshold = 0.5
        self.gnss_localization_interval = 10
        # variables
        self.gnss_adjuster_dict = {}
        self.prev_navsat_msg = None
        self.indoor_outdoor_mode = IndoorOutdoorMode.INDOOR
        self.gnss_is_active = False
        self.prev_publish_map_frame_adjust_timestamp = None
        self.gnss_fix_local_pub = None
        self.gnss_localization_time = None

        self.updater = Updater()
        rospy.Timer(rospy.Duration(1), lambda e: self.updater.update())
        def localize_status(stat):
            if self.valid_imu:
                stat.add("IMU input", "valid")
            else:
                stat.add("IMU input", "invalid")
            if self.valid_points2:
                stat.add("PointCloud2 input", "valid")
            else:
                stat.add("PointCloud2 input", "invalid")
            if self.valid_beacon:
                stat.add("Beacon input", "valid")
            else:
                stat.add("Beacon input", "invalid")
            if self.valid_wifi:
                stat.add("WiFi input", "valid")
            else:
                stat.add("WiFi input", "invalid")
            if self.floor:
                stat.add("Floor", self.floor)
            else:
                stat.add("Floor", "invalid")

            if self.localize_status == MFLocalizeStatus.UNKNOWN:
                stat.summary(DiagnosticStatus.WARN, "Unknown")
            if self.localize_status == MFLocalizeStatus.LOCATING:
                stat.summary(DiagnosticStatus.WARN, "Locating")
            if self.localize_status == MFLocalizeStatus.TRACKING:
                stat.summary(DiagnosticStatus.OK, "Tracking")
            if self.localize_status == MFLocalizeStatus.UNRELIABLE:
                stat.summary(DiagnosticStatus.WARN, "Unreliable")
        self.updater.add(FunctionDiagnosticTask("Localize Status", localize_status))

    def set_localize_status(self, status):
        self.localize_status = status
        msg = MFLocalizeStatus()
        msg.status = status
        self.localize_status_pub.publish(msg)

    def imu_callback(self, msg):
        # validate imu message
        acc = msg.linear_acceleration
        q = msg.orientation
        acc_vec = np.array([acc.x, acc.y, acc.z])
        q_vec = np.array([q.x, q.y, q.z, q.w])
        norm_acc = np.linalg.norm(acc_vec)
        norm_q = np.linalg.norm(q_vec)
        if self.norm_acc_threshold <= norm_acc and np.abs(norm_q-1.0) < self.norm_q_tolerance:
            self.valid_imu = True
        else:
            self.valid_imu = False

        if not self.valid_imu:
            rospy.loginfo("imu input is invalid. (linear_acceleration="+str(acc_vec)+", orientation="+str(q_vec)+")")

        # use imu data
        if (self.floor is not None) and (self.area is not None) and (self.mode is not None) and self.valid_imu:
            imu_pub = self.ble_localizer_dict[self.floor][self.area][self.mode].imu_pub
            imu_pub.publish(msg)

    def scan_callback(self, msg):
        # Not implemented
        pass

    def points_callback(self, msg):
        # validate points input
        self.valid_points2 = True # set true if points message is coming

        if self.floor is not None and self.area is not None and self.mode is not None:
            points_pub = self.ble_localizer_dict[self.floor][self.area][self.mode].points_pub
            points_pub.publish(msg)

    def odom_callback(self, msg):
        if self.floor is not None and self.area is not None and self.mode is not None:
            odom_pub = self.ble_localizer_dict[self.floor][self.area][self.mode].odom_pub
            odom_pub.publish(msg)

    def scan_matched_points2_callback(self, msg):
        if self.scan_matched_points2_pub is None:
            self.scan_matched_points2_pub = rospy.Publisher("scan_matched_points2", PointCloud2, queue_size=10)
        self.scan_matched_points2_pub.publish(msg)

    def initialpose_callback(self, pose_with_covariance_stamped_msg: PoseWithCovarianceStamped):
        # substitute ROS time to prevent error when gazebo is running and the pose message is published by rviz
        pose_with_covariance_stamped_msg.header.stamp = rospy.Time.now()

        if self.mode is None:
            self.mode = LocalizationMode.INIT

        if self.floor is None:
            rospy.loginfo("floor is unknown. Set floor by calling /set_current_floor service before publishing the 2D pose estimate.")

        if self.floor is not None and self.mode is not None:
            if self.mode == LocalizationMode.INIT:
                self.set_localize_status(MFLocalizeStatus.LOCATING)

            # transform pose in the message from map frame to a local frame
            pose_stamped_msg = PoseStamped()
            pose_stamped_msg.header = pose_with_covariance_stamped_msg.header
            pose_stamped_msg.pose = pose_with_covariance_stamped_msg.pose.pose

            # detect area
            x_area = [[pose_stamped_msg.pose.position.x, pose_stamped_msg.pose.position.y, float(self.floor)*self.area_floor_const]] # [x,y,floor]
            area = self.area_localizer.predict(x_area)[0] # [area] area may change.

            if self.verbose:
                rospy.loginfo("multi_floor_manager.initialpose_callback: area="+str(area))

            # get information from floor_manager
            floor_manager = self.ble_localizer_dict[self.floor][area][self.mode]
            frame_id = floor_manager.frame_id
            map_filename = floor_manager.map_filename
            node_id = floor_manager.node_id

            # transform initialpose on the global map frame to the local map frame (frame_id).
            local_pose_stamped = tfBuffer.transform(pose_stamped_msg, frame_id, timeout=rospy.Duration(1.0)) # timeout 1.0 s
            local_pose = local_pose_stamped.pose
            local_pose.position.z = 0.0 # set z = 0 to ensure 2D position on the local map

            # restart trajectory with local_pose
            if self.area is not None:
                self.finish_trajectory() # finish trajectory before updating area value
            self.area = area
            self.start_trajectory_with_pose(local_pose)
            rospy.loginfo("called /"+node_id+"/"+str(self.mode)+"/start_trajectory")

            # publish current floor
            current_floor_msg = Int64()
            current_floor_msg.data = int(self.floor)
            self.current_floor_pub.publish(current_floor_msg)

            # publish current frame
            self.current_frame = frame_id
            current_frame_msg = String()
            current_frame_msg.data = self.current_frame
            self.current_frame_pub.publish(current_frame_msg)

            # publish current map_filename
            self.current_map_filename_pub.publish(map_filename)

            # update scan matched points subscriber
            if self.scan_matched_points2_sub is not None:
                self.scan_matched_points2_sub.unregister()
            self.scan_matched_points2_sub = rospy.Subscriber(node_id+"/"+str(self.mode)+"/"+"scan_matched_points2", PointCloud2, self.scan_matched_points2_callback)

    def restart_floor(self, local_pose: Pose):
        # set z = 0 to ensure 2D position on the local map
        local_pose.position.z = 0.0

        floor_manager = self.ble_localizer_dict[self.floor][self.area][self.mode]
        frame_id = floor_manager.frame_id
        map_filename = floor_manager.map_filename

        # local_pose to pose_cov_stamped
        pose_cov_stamped = PoseWithCovarianceStamped()
        pose_cov_stamped.header.stamp = rospy.Time.now()
        pose_cov_stamped.header.frame_id = frame_id
        pose_cov_stamped.header.seq = self.seq_initialpose
        self.seq_initialpose += 1
        pose_cov_stamped.pose.pose = local_pose
        covariance = np.diag(self.initial_pose_variance)
        pose_cov_stamped.pose.covariance = list(covariance.flatten())

        # start trajectory with local_pose
        self.resetpose_pub.publish(pose_cov_stamped) # publish local_pose for visualization
        status_code_start_trajectory = self.start_trajectory_with_pose(local_pose)
        rospy.loginfo("called /"+ floor_manager.node_id+"/"+str(self.mode)+"/start_trajectory")

        # publish current floor
        current_floor_msg = Int64()
        current_floor_msg.data = int(self.floor)
        self.current_floor_pub.publish(current_floor_msg)

        # publish current frame
        self.current_frame = frame_id
        current_frame_msg = String()
        current_frame_msg.data = self.current_frame
        self.current_frame_pub.publish(current_frame_msg)

        # publish current map_filename
        self.current_map_filename_pub.publish(map_filename)

        # update scan matched points subscriber
        node_id = floor_manager.node_id
        if self.scan_matched_points2_sub is not None:
            self.scan_matched_points2_sub.unregister()
        self.scan_matched_points2_sub = rospy.Subscriber(node_id+"/"+str(self.mode)+"/"+"scan_matched_points2", PointCloud2, self.scan_matched_points2_callback)

        if self.mode == LocalizationMode.INIT:
            self.set_localize_status(MFLocalizeStatus.LOCATING)
        if self.mode == LocalizationMode.TRACK:
            self.set_localize_status(MFLocalizeStatus.TRACKING)

    # simple failure detection based on the root mean square error between tracked and estimated locations
    def check_localization_failure(self, loc_track, loc_est):
        if self.verbose:
            rospy.loginfo("loc_track="+str(loc_track)+", loc_est="+str(loc_est))

        if self.loc_queue_max_size <= len(self.loc_queue):
            self.loc_queue.pop(0)
            self.loc_beacon_queue.pop(0)

        self.loc_queue.append(loc_track)
        self.loc_beacon_queue.append(loc_est)

        failure_detected = False
        if self.loc_queue_min_size <= len(self.loc_queue):
            X1 = np.array(self.loc_queue)
            X2 = np.array(self.loc_beacon_queue)
            rmse = np.sqrt(np.mean(np.sum((X1-X2)**2, axis=1)))
            if self.rmse_threshold <= rmse:
                failure_detected = True
                # clear location lists
                self.loc_queue = []
                self.loc_beacon_queue = []
            if self.verbose:
                rospy.loginfo("rmse="+str(rmse) + ", failure_detected="+str(failure_detected))

        return failure_detected

    def pressure_callback(self, message):
        self.altitude_manager.put_pressure(message)

    def beacons_callback(self, message):
        self.valid_beacon = True
        if self.verbose:
            rospy.loginfo("multi_floor_manager.beacons_callback")

        data = json.loads(message.data)
        beacons = data["data"]

        if self.use_ble:
            self.rss_callback(beacons, rss_type=RSSType.iBeacon)

    def wifi_callback(self, message):
        self.valid_wifi = True
        if self.verbose:
            rospy.loginfo("multi_floor_manager.wifi_callback")

        data = json.loads(message.data)
        beacons = data["data"]

        if self.use_wifi:
            self.rss_callback(beacons, rss_type = RSSType.WiFi)

    def rss_callback(self, beacons, rss_type=RSSType.iBeacon):
        if not self.is_active:
            # do nothing
            return

        # detect floor
        floor_localizer = None
        if rss_type == RSSType.iBeacon:
            floor_localizer = self.ble_floor_localizer
        elif rss_type == RSSType.WiFi:
            floor_localizer = self.wifi_floor_localizer

        loc = floor_localizer.predict(beacons) # [[x,y,z,floor]]

        if loc is None:
            return

        floor_raw = np.mean(loc[:,3])
        if self.verbose:
            rospy.loginfo("loc = {}".format(str(loc)))
            rospy.loginfo("floor_raw = {}, {}". format(floor_raw, loc[:,3]))

        # extract latest floor_raw values from floor_queue to calculate the moving average
        now = rospy.get_time()
        self.floor_queue = [elem for elem in self.floor_queue if now - elem[0] < self.floor_queue_size]
        self.floor_queue.append([now, floor_raw])
        floor_values = [elem[1] for elem in self.floor_queue]
        if self.verbose:
            rospy.loginfo("floor_queue = "+str(floor_values))

        # calculate mean (smoothed) floor
        mean_floor = np.mean(floor_values)
        self.current_floor_raw_pub.publish(floor_raw)
        self.current_floor_smoothed_pub.publish(mean_floor)

        # use one of the known floor values closest to the mean value of floor_queue
        idx_floor = np.abs(np.array(self.floor_list) - mean_floor).argmin()
        floor = self.floor_list[idx_floor]

        # detect area
        x_area = [[loc[0,0], loc[0,1], floor*self.area_floor_const]] # [x,y,floor]
        area = self.area_localizer.predict(x_area)[0] # [area]

        if self.verbose:
            rospy.loginfo("floor = "+str(floor) + ", area=" + str(area) )

        # check other sensor data before staring a trajectory.
        if not (self.valid_imu and self.valid_points2):
            return # do not start a new trajectory if other sensor data are not ready.

        # do not start/switch trajectories when gnss is active and the robot is not in indoor environments.
        if self.gnss_is_active \
            and self.indoor_outdoor_mode != IndoorOutdoorMode.INDOOR:
            return

        # switch cartgrapher node
        if self.floor is None:
            self.floor = floor
            self.area = area
            self.mode = LocalizationMode.INIT
            rospy.loginfo("initialize floor = "+str(self.floor))

            # coarse initial localization on local frame (frame_id)
            localizer = None
            if rss_type == RSSType.iBeacon:
                localizer = self.ble_localizer_dict[self.floor][self.area][LocalizationMode.INIT].localizer
            elif rss_type == RSSType.WiFi:
                localizer = self.ble_localizer_dict[self.floor][self.area][LocalizationMode.INIT].wifi_localizer

            # local_loc is on the local coordinate on frame_id
            local_loc = localizer.predict(beacons)

            # project loc to sample locations
            local_loc = localizer.find_closest(local_loc)

            # create a local pose instance
            position = Point(local_loc[0,0], local_loc[0,1], local_loc[0,2]) # use the estimated position
            orientation = Quaternion(0.0, 0.0, 0.0, 1.0) # orientation is unknown.
            local_pose = Pose(position, orientation)

            self.restart_floor(local_pose)

        # floor change or init->track
        elif ((self.altitude_manager.is_height_changed() or not self.pressure_available) and self.floor != floor) \
             or (self.mode==LocalizationMode.INIT and self.optimization_detected):
            if self.floor != floor:
                rospy.loginfo("floor change detected (" + str(self.floor) + " -> " + str(floor) + ")." )
            else:
                rospy.loginfo("optimization_detected. change localization mode init->track (displacement="+str(self.odom_displacement)+")")

            # set temporal variables
            target_floor = floor
            target_area = area
            target_mode = LocalizationMode.TRACK

            # check the availablity of local_pose on the target frame
            floor_manager = self.ble_localizer_dict[target_floor][target_area][target_mode]
            frame_id = floor_manager.frame_id # target frame_id
            local_transform = None
            try:
                # tf from the origin of the target floor to the robot pose
                local_transform = tfBuffer.lookup_transform(frame_id, self.base_link_frame, rospy.Time(0))
            except (tf2_ros.LookupException, tf2_ros.ConnectivityException, tf2_ros.ExtrapolationException):
                rospy.logerr('LookupTransform Error from '+ frame_id +" to " + self.base_link_frame )

            # update the trajectory only when local_transform is available
            if local_transform is not None:
                if self.floor != floor: # floor change
                    pass # nothing to do
                else:
                    self.optimization_detected = False

                # create local_pose instance
                position = local_transform.transform.translation # Vector3
                orientation = local_transform.transform.rotation # Quaternion
                local_pose = Pose(position, orientation)

                # try to finish the current trajectory before updating state variables
                self.finish_trajectory()

                # update state variables to switch floor
                self.floor = target_floor
                self.area = target_area
                self.mode = target_mode

                # restart trajectory with the updated state variables
                self.restart_floor(local_pose)

        else:
            # check localization failure
            try:
                t = tfBuffer.lookup_transform(self.global_map_frame, self.base_link_frame, rospy.Time(0))
                loc2D_track = np.array([t.transform.translation.x, t.transform.translation.y])
                loc2D_beacon = np.array([loc[0,0], loc[0,1]])
                failure_detected = self.check_localization_failure(loc2D_track, loc2D_beacon)
                if failure_detected and self.auto_relocalization:
                    self.restart_localization()
                    rospy.logerr("Auto-relocalization. (localization failure detected)")
            except (tf2_ros.LookupException, tf2_ros.ConnectivityException, tf2_ros.ExtrapolationException):
                rospy.loginfo('LookupTransform Error from '+ self.global_map_frame +" to " + self.base_link_frame)

    # periodically check and update internal state variables (area and mode)
    def check_and_update_states(self):
        # check interval
        if self.previous_area_check_time is not None:
            now = rospy.get_time()
            if self.area_check_interval <= now - self.previous_area_check_time:
                self.previous_area_check_time = rospy.get_time()
            else:
                return
        else:
            self.previous_area_check_time = rospy.get_time()

        if self.verbose:
            rospy.loginfo("multi_floor_manager.check_and_update_states. (floor="+str(self.floor)+",mode="+str(self.mode))

        if self.floor is not None and self.mode is not None:
            # get robot pose
            try:
                robot_pose = tfBuffer.lookup_transform(self.global_map_frame, self.global_position_frame, rospy.Time(0))
            except (tf2_ros.LookupException, tf2_ros.ConnectivityException, tf2_ros.ExtrapolationException) as e:
                rospy.logwarn(e)
                return

            # detect area switching
            x_area = [[robot_pose.transform.translation.x, robot_pose.transform.translation.y, float(self.floor)*self.area_floor_const]] # [x,y,floor]

            # find area candidates
            neigh_dist, neigh_ind = self.area_localizer.kneighbors(x_area, n_neighbors=10)
            area_candidates = self.Y_area[neigh_ind]

            # switch area when the detected area is stable
            unique_areas = np.unique(area_candidates)
            if len(unique_areas) == 1:
                area = unique_areas[0]
            else:
                area = self.area

            # if area change detected, switch trajectory
            if self.area != area \
                or (self.mode==LocalizationMode.INIT and self.optimization_detected) \
                or (self.mode==LocalizationMode.INIT and self.init_timeout_detected):

                if self.area != area:
                    rospy.loginfo("area change detected (" + str(self.area) + " -> " + str(area) + ")." )
                elif (self.mode==LocalizationMode.INIT and self.optimization_detected):
                    rospy.loginfo("optimization_detected. change localization mode init->track (displacement="+str(self.odom_displacement)+")")
                elif (self.mode==LocalizationMode.INIT and self.init_timeout_detected):
                    rospy.loginfo("optimization timeout detected. change localization mode init->track")

                # set temporal variables
                target_area = area
                target_mode = LocalizationMode.TRACK
                # check the availablity of local_pose on the target frame
                floor_manager = self.ble_localizer_dict[self.floor][target_area][target_mode]
                frame_id = floor_manager.frame_id # target frame_id
                local_transform = None
                try:
                    # tf from the origin of the target floor to the robot pose
                    local_transform = tfBuffer.lookup_transform(frame_id, self.base_link_frame, rospy.Time(0))
                except (tf2_ros.LookupException, tf2_ros.ConnectivityException, tf2_ros.ExtrapolationException):
                    rospy.logerr('LookupTransform Error from '+ frame_id +" to " + self.base_link_frame )

                # update the trajectory only when local_transform is available
                if local_transform is not None:

                    if self.optimization_detected:
                        self.optimization_detected = False

                    if self.init_timeout_detected:
                        self.init_timeout_detected = False

                    # create local_pose instance
                    position = local_transform.transform.translation # Vector3
                    orientation = local_transform.transform.rotation # Quaternion
                    local_pose = Pose(position, orientation)
                    # try to finish the current trajectory before updating state variables
                    self.finish_trajectory()
                    # update state variables to switch area
                    self.area = target_area
                    self.mode = target_mode
                    # restart trajectory with the updated state variables
                    self.restart_floor(local_pose)

        return


    # broadcast tf from global_map_frame to each (local) map_frame
    # [deprecated]
    #def transforms_timer_callback(self, timer):
    #    for t in self.transforms:
    #        t.header.stamp = rospy.Time.now() # update timestamp
    #    broadcaster.sendTransform(self.transforms)

    # broadcast tf from global_map_frame to each (local) map_frame
    def send_static_transforms(self):
        for t in self.transforms:
            t.header.stamp = rospy.Time.now() # update timestamp
        static_broadcaster.sendTransform(self.transforms)

    # broadcast tf between the current_frame to local_map_frame
    def local_map_tf_timer_callback(self, timer):
        if self.local_map_tf is None:
            # initialization
            t = TransformStamped()
            t.child_frame_id = self.local_map_frame # static
            t.transform.translation = Vector3(0.0, 0.0, 0.0) # static
            q = tf_conversions.transformations.quaternion_from_euler(0, 0, 0, 'sxyz')
            rotation = Quaternion(*q)
            t.transform.rotation = rotation # static

            # tentative values
            t.header.stamp = rospy.Time.now()
            t.header.frame_id =  None

            self.local_map_tf = t

        if self.current_frame is not None:
            t = self.local_map_tf

            # send transform only when current_frame changes
            if self.current_frame != t.header.frame_id:
                t.header.stamp = rospy.Time.now()
                t.header.frame_id =  self.current_frame

                transform_list = self.transforms + [t] # to keep self.transforms in static transform

                static_broadcaster.sendTransform(transform_list)


    # publish global position
    def global_position_callback(self, timer):
        averaging_interval = self.global_position_averaging_interval
        try:
            # convert global position on global_map_frame to lat lng
            end_time = tfBuffer.get_latest_common_time(self.global_map_frame, self.global_position_frame) # latest available time
            start_time = end_time - rospy.Duration(averaging_interval)
            trans_pos = tfBuffer.lookup_transform(self.global_map_frame, self.global_position_frame, end_time)
            xy = geoutil.Point(x=trans_pos.transform.translation.x, y=trans_pos.transform.translation.y)
            latlng = geoutil.local2global(xy, self.global_anchor)
            floor = self.floor
            # convert robot rotation to heading
            anchor_rotation = self.global_anchor.rotate # degrees (0 -> north, clock-wise)
            euler_angles = tf_conversions.transformations.euler_from_quaternion([trans_pos.transform.rotation.x, trans_pos.transform.rotation.y, trans_pos.transform.rotation.z, trans_pos.transform.rotation.w], 'sxyz')
            yaw_angle = euler_angles[2] #[roll, pitch, yaw] radien (0 -> x-axis, counter-clock-wise)
            heading = anchor_rotation + 90.0 - 180.0*yaw_angle/math.pi # added 90 degrees to convert y-axis to x-axis
            heading = heading % 360 # clip to the space of heading [0, 2pi]

            # velocity on odom_frame to prevent it from jumping]
            trans_vel_end = tfBuffer.lookup_transform(self.odom_frame, self.global_position_frame, end_time)
            trans_vel_start = tfBuffer.lookup_transform(self.odom_frame, self.global_position_frame, start_time)
            delta_x = trans_vel_end.transform.translation.x - trans_vel_start.transform.translation.x
            delta_y = trans_vel_end.transform.translation.y - trans_vel_start.transform.translation.y
            v_x = delta_x/averaging_interval
            v_y = delta_y/averaging_interval
            v_xy = math.sqrt(v_x**2 + v_y**2)

            # create and publishg a MFGlobalPosition message
            global_position = MFGlobalPosition()
            global_position.header.stamp = end_time
            global_position.header.frame_id = self.global_position_frame
            global_position.latitude = latlng.lat
            global_position.longitude = latlng.lng
            global_position.floor = int(floor)
            global_position.heading = heading
            global_position.speed = v_xy
            self.global_position_pub.publish(global_position)
        except (tf2_ros.LookupException, tf2_ros.ConnectivityException, tf2_ros.ExtrapolationException):
            rospy.loginfo('LookupTransform Error '+self.global_map_frame+" -> "+self.global_position_frame)
        except tf2_ros.TransformException as e:
            rospy.loginfo(e)

    def stop_localization_callback(self, data):
        resp = StatusResponse()
        if not self.is_active:
            resp.code = 1
            resp.message = "Stop localization failed. (localization is aleady stopped.)"
            return resp
        try:
            self.is_active = False
            self.finish_trajectory()
            self.reset_states()
            resp.code = 0
            resp.message = "Stopped localization."
        except:
            resp.code = 1
            resp.message = "Stop localization failed."
        return resp

    def start_localization_callback(self, data):
        resp = StatusResponse()
        if self.is_active:
            resp.code = 1
            resp.message = "Start localization failed. (localization is aleady started.)"
            return resp
        self.is_active = True
        resp.code = 0
        resp.message = "Starting localization."
        return resp

    def finish_trajectory(self):
        # try to finish the current trajectory
        floor_manager = self.ble_localizer_dict[self.floor][self.area][self.mode]
        get_trajectory_states = floor_manager.get_trajectory_states
        finish_trajectory = floor_manager.finish_trajectory
        res0 = get_trajectory_states()
        rospy.loginfo(res0)
        last_trajectory_id = res0.trajectory_states.trajectory_id[-1]
        last_trajectory_state = res0.trajectory_states.trajectory_state[-1] # uint8 -> int

        # finish trajectory only if the trajectory is active.
        if last_trajectory_state in [TrajectoryStates.ACTIVE]:
            trajectory_id_to_finish = last_trajectory_id
            res1 = finish_trajectory(trajectory_id_to_finish)
            rospy.loginfo(res1)

        # reset floor_manager
        floor_manager.reset_states()

        # reset gnss adjuster and publish
        self.gnss_adjuster_dict[self.floor][self.area].reset()
        self.publish_map_frame_adjust_tf()

    def start_trajectory_with_pose(self, initial_pose: Pose):

        floor_manager = self.ble_localizer_dict[self.floor][self.area][self.mode]
        start_trajectory = floor_manager.start_trajectory

        # start trajectory
        configuration_directory = floor_manager.configuration_directory
        configuration_basename = floor_manager.configuration_basename
        use_initial_pose = True
        relative_to_trajectory_id = 0

        res2 = start_trajectory(configuration_directory,
                                configuration_basename,
                                use_initial_pose,
                                initial_pose,
                                relative_to_trajectory_id
                                )
        rospy.loginfo(res2)
        status_code = res2.status.code

        tfBuffer.clear() # clear buffered tf to avoid the effect of the finished trajectory

        return status_code

    def reset_states(self):
        self.floor = None
        self.area = None
        self.current_frame = None
        self.mode = None
        self.map2odom = None
        self.optimization_detected = False
        self.init_time = None
        self.init_timeout_detected = False

        self.floor_queue = []

        self.spin_count = 0
        self.prev_spin_count = None

        self.valid_imu = False
        self.valid_points2 = False

        tfBuffer.clear() # clear buffered tf added by finished trajectories
        self.set_localize_status(MFLocalizeStatus.UNKNOWN)

    def restart_localization(self):
        self.is_active = False
        self.finish_trajectory()
        self.reset_states()
        self.is_active = True

    def restart_localization_callback(self, data):
        resp = StatusResponse()
        try:
            self.restart_localization()
            resp.code = 0
            resp.message = "Restarting localization..."
        except:
            resp.code = 1
            resp.message = "Restart localization failed."
        return resp

    def enable_relocalization_callback(self, data):
        resp = StatusResponse()
        self.auto_relocalization = True
        resp.code = 0
        resp.message = "Enabled auto relocalization."
        return resp

    def disable_relocalization_callback(self, data):
        resp = StatusResponse()
        self.auto_relocalization = False
        resp.code = 0
        resp.message = "Disabled auto relocalization."
        return resp

    def set_current_floor_callback(self, data):
        resp = StatusResponse()
        floor = int(data.data)
        if self.floor is None:
            self.floor = floor
            resp.code = 0
            resp.message = "Set floor to " + str(floor) + "."
        else:
            resp.code = 1
            resp.message = "Failed to set floor to " + str(floor) + ". Floor is already set to "+str(self.floor)+"."
        return resp

    # return
    #      MFGlobalPosition global_position
    # input:
    #      MFLocalPosition local_position
    def convert_local_to_global_callback(self, msg):
        averaging_interval = self.global_position_averaging_interval
        try:
            pos = PointStamped()
            vel = Vector3Stamped()
            pos.header = msg.local_position.header
            vel.header = msg.local_position.header
            pos.point = msg.local_position.position
            vel.vector = msg.local_position.velocity

            transformed_position_stamped = tfBuffer.transform(pos, self.global_map_frame, timeout=rospy.Duration(1.0)) # timeout 1.0 s
            transformed_velocity_stamped = tfBuffer.transform(vel, self.global_map_frame, timeout=rospy.Duration(1.0)) # timeout 1.0 s

            # point to latlng
            xy = geoutil.Point(x=transformed_position_stamped.point.x, y=transformed_position_stamped.point.y)
            latlng = geoutil.local2global(xy, self.global_anchor)

            floor = self.floor

            # velocity vector to heading and speed
            speed =  np.sqrt(transformed_velocity_stamped.vector.x**2 + transformed_velocity_stamped.vector.y**2)
            yaw_angle = np.arctan2(transformed_velocity_stamped.vector.y, transformed_velocity_stamped.vector.x) # heading angle
            anchor_rotation = self.global_anchor.rotate # degrees (0 -> north, clock-wise)
            heading = anchor_rotation + 90.0 - 180.0*yaw_angle/math.pi # added 90 degrees to convert y-axis to x-axis
            heading = heading % 360 # clip to the space of heading [0, 2pi]

            # create a
            global_position = MFGlobalPosition()
            global_position.header.stamp = transformed_position_stamped.header.stamp
            global_position.header.frame_id = self.global_position_frame
            global_position.latitude = latlng.lat
            global_position.longitude = latlng.lng
            global_position.floor = floor
            global_position.heading = heading
            global_position.speed = speed
            return global_position
        except (tf2_ros.LookupException, tf2_ros.ConnectivityException, tf2_ros.ExtrapolationException):
            rospy.loginfo('LookupTransform Error '+self.global_map_frame+" -> "+self.global_position_frame)
            return None
        except tf2_ros.TransformException as e:
            return None

    def mf_navsat_callback(self, msg: MFNavSAT):
        self.prev_navsat_msg = msg

    def estimateRt(self, X, Y):
        """
        estimate rotation (R) and translation (t) from 2D point corespondances (y = [R|t]x)
        input: X(n_samples, 2), Y(n_samples, 2)
        """
        Xmean = np.mean(X, axis=0)
        Ymean = np.mean(Y, axis=0)

        Xdev = X - Xmean
        Ydev = Y - Ymean

        H = np.dot(np.transpose(Xdev), Ydev)
        U, S, Vt = np.linalg.svd(H)

        # rotation
        R =  np.dot(Vt.T, U.T)
        #M = np.eye(len(R))
        if np.linalg.det(R)<0.0: # check reflection
            #M[len(R)-1, len(R)-1] = -1.0
            Vt[-1,:] = -Vt[-1,:]
            S[-1] = -S[-1]

        R = np.dot(Vt.T, U.T)

        # translation
        t = - np.dot(R, Xmean.T) + Ymean.T

        return R, t


    # input:
    #      NavSatFix gnss_fix
    #      TwistWithCovarianceStamped gnss_fix_velocity
    def gnss_fix_callback(self, fix: NavSatFix, fix_velocity: TwistWithCovarianceStamped):
        # read message
        now = rospy.Time.now()
        stamp = fix.header.stamp
        gnss_frame = fix.header.frame_id
        latitude = fix.latitude
        longitude = fix.longitude
        position_covariance = fix.position_covariance

        floor_raw = 0.0 # outdoor
        idx_floor = np.abs(np.array(self.floor_list) - floor_raw).argmin()
        floor = self.floor_list[idx_floor] # select from floor_list to prevent using an unregistered value.

        # calculate moving direction from fix_velocity
        vel_e = fix_velocity.twist.twist.linear.x
        vel_n = fix_velocity.twist.twist.linear.y
        speed =  np.sqrt(vel_e**2 + vel_n**2)
        heading = np.arctan2(vel_n, vel_e) # yaw angle
        heading_degree = 90.0 - 180.0*heading/math.pi # added 90 degrees to convert y-axis to x-axis
        heading_degree = heading_degree % 360 # clip to the space of heading [0, 2pi]

        frame_id = self.global_map_frame
        anchor = self.global_anchor

        # lat,lng -> x,y
        latlng = geoutil.Latlng(lat=latitude, lng=longitude)
        gnss_xy = geoutil.global2local(latlng, anchor)

        # heading -> yaw
        anchor_rotation = anchor.rotate
        yaw_degrees = anchor_rotation + 90.0 - heading_degree
        yaw_degrees = yaw_degrees % 360
        gnss_yaw = np.radians(yaw_degrees)

        # pose covariance
        covariance_matrix = np.zeros((6,6))
        covariance_matrix[0:3,0:3] = np.reshape(position_covariance, (3,3))
        # TODO: orientation covariance

        # x,y,yaw -> PoseWithCovarianceStamped message
        pose_with_covariance_stamped = PoseWithCovarianceStamped()
        pose_with_covariance_stamped.header.stamp = now
        pose_with_covariance_stamped.header.frame_id = frame_id
        pose_with_covariance_stamped.pose.pose.position.x = gnss_xy.x
        pose_with_covariance_stamped.pose.pose.position.y = gnss_xy.y
        pose_with_covariance_stamped.pose.pose.position.z = 0.0
        q = tf_conversions.transformations.quaternion_from_euler(0, 0, gnss_yaw, 'sxyz')
        pose_with_covariance_stamped.pose.pose.orientation = Quaternion(*q)
        pose_with_covariance_stamped.pose.covariance = covariance_matrix.flatten()

        fix_local = [now.to_sec(), gnss_xy.x, gnss_xy.y, gnss_yaw] # timestamp, x, y, yaw

        # publish gnss fix in local frame
        self.gnss_fix_local_pub.publish(pose_with_covariance_stamped)

        # update indoor / outdoor status by using navsat status
        if self.prev_navsat_msg is not None:
            sv_status = self.prev_navsat_msg.sv_status
            if self.indoor_outdoor_mode == IndoorOutdoorMode.UNKNOWN: # at start up
                if sv_status == MFNavSAT.STATUS_INACTIVE:
                    self.indoor_outdoor_mode = IndoorOutdoorMode.INDOOR
                elif sv_status == MFNavSAT.STATUS_INTERMEDIATE:
                    self.indoor_outdoor_mode = IndoorOutdoorMode.INDOOR
                else: # sv_status == MFNavSAT.STATUS_ACTIVE:
                    self.indoor_outdoor_mode = IndoorOutdoorMode.OUTDOOR
            elif self.indoor_outdoor_mode == IndoorOutdoorMode.INDOOR:
                if sv_status == MFNavSAT.STATUS_ACTIVE:
                    self.indoor_outdoor_mode =  IndoorOutdoorMode.OUTDOOR
            else: # self.indoor_outdoor_mode == IndoorOutdoorMode.OUTDOOR:
                if sv_status == MFNavSAT.STATUS_INACTIVE:
                    self.indoor_outdoor_mode =  IndoorOutdoorMode.INDOOR
            self.prev_navsat_msg = None

        # disable gnss adjust in indoor invironments
        if self.indoor_outdoor_mode == IndoorOutdoorMode.INDOOR:
            # reset all gnss adjust
            for floor in self.gnss_adjuster_dict.keys():
                for area in self.gnss_adjuster_dict[floor].keys():
                    self.gnss_adjuster_dict[floor][area].reset()

        # do not use unreliable gnss fix
        fix_rejection_position_covariance = self.gnss_position_covariance_threshold
        if fix.status.status == NavSatStatus.STATUS_NO_FIX \
            or fix_rejection_position_covariance < fix.position_covariance[0]:
            # return if gnss fix is unreliable
            return
        else:
            # set outdoor mode if gnss fix is reliable
            self.gnss_outdoor_mode = IndoorOutdoorMode.OUTDOOR

        # check other sensor data before starting a new trajectory
        if not (self.valid_imu and self.valid_points2):
            return

        # do not start trajectories when gnss is not active
        if not self.gnss_is_active:
            return

        # publish gnss fix to localizer node
        if self.floor is not None and self.area is not None and self.mode is not None:
            floor_manager= self.ble_localizer_dict[self.floor][self.area][self.mode]
            if fix.status.status >= self.gnss_status_threshold:
                fix_pub = floor_manager.fix_pub
                fix.header.stamp = now # replace gnss timestamp with ros timestamp for rough synchronization

                # publish fix topic only when the distance travelled exceeds a certain level to avoid adding too many constraints
                if floor_manager.previous_fix_local_published is None:
                    fix_pub.publish(fix)
                    floor_manager.previous_fix_local_published = fix_local
                else:
                    prev_fix_local = floor_manager.previous_fix_local_published
                    distance_fix_local = np.sqrt((fix_local[1] - prev_fix_local[1])**2 + (fix_local[2] - prev_fix_local[2])**2)
                    if self.gnss_fix_motion_filter_distance <= distance_fix_local:
                        fix_pub.publish(fix)
                        floor_manager.previous_fix_local_published = fix_local

                # check initial pose optimization timeout in reliable gnss fix loop
                if self.init_time is not None:
                    if now - self.init_time > rospy.Duration(self.init_timeout):
                        self.init_time = None
                        self.init_timeout_detected = True

        # Forcibly prevent the tracked trajectory from going far away from the gnss position history
        track_error_detected = False
        # Prevent too large adjust
        large_adjust_detected = False

        update_gnss_adjust = False
        gnss_adjust_x = None
        gnss_adjust_y = None
        gnss_adjust_yaw = None
        may_stable_Rt = False

        tf_available = False

        # lookup tf
        try:
            # position on global_map_frame
            end_time = tfBuffer.get_latest_common_time(self.global_map_frame, gnss_frame) # latest available time
            # robot pose
            trans_pos = tfBuffer.lookup_transform(self.global_map_frame, self.global_position_frame, end_time)
            # gnss pose
            transform_gnss = tfBuffer.lookup_transform(self.global_map_frame, gnss_frame, end_time)


            # get tf required to compute gnss adjust
            # gnss adjuster
            gnss_adjuster = self.gnss_adjuster_dict[self.floor][self.area]
            tf_global2local = tfBuffer.lookup_transform(self.global_map_frame, gnss_adjuster.frame_id, end_time)
            tf_adjust2odom = tfBuffer.lookup_transform(gnss_adjuster.map_frame_adjust, self.odom_frame, end_time)
            tf_odom2gnss = tfBuffer.lookup_transform(self.odom_frame, gnss_frame, end_time)

            tf_available = True
        except (tf2_ros.LookupException, tf2_ros.ConnectivityException, tf2_ros.ExtrapolationException):
            rospy.loginfo('LookupTransform Error '+self.global_map_frame+" -> " + gnss_frame)
        except tf2_ros.TransformException as e:
            rospy.loginfo(e)

        if tf_available:
            # robot pose
            euler_angles_pos = tf_conversions.transformations.euler_from_quaternion([trans_pos.transform.rotation.x, trans_pos.transform.rotation.y, trans_pos.transform.rotation.z, trans_pos.transform.rotation.w], 'sxyz')
            yaw_pos = euler_angles_pos[2] #[roll, pitch, yaw] radien (0 -> x-axis, counter-clock-wise

            # gnss pose
            euler_angles_gnss = tf_conversions.transformations.euler_from_quaternion([transform_gnss.transform.rotation.x, transform_gnss.transform.rotation.y, transform_gnss.transform.rotation.z, transform_gnss.transform.rotation.w], 'sxyz')
            yaw_angle = euler_angles_gnss[2] #[roll, pitch, yaw] radien (0 -> x-axis, counter-clock-wise)

            # calculate error
            xy_error = np.linalg.norm([transform_gnss.transform.translation.x - gnss_xy.x,transform_gnss.transform.translation.y - gnss_xy.y])
            cosine = np.cos(gnss_yaw)*np.cos(yaw_angle) + np.sin(gnss_yaw)*np.sin(yaw_angle)
            cosine = np.clip(cosine, -1.0, 1.0)
            yaw_error = np.arccos(cosine)
            #rospy.loginfo("xy_error="+str(xy_error)+", yaw_error="+str(yaw_error))

            # gnss adjuster
            gnss_adjuster = self.gnss_adjuster_dict[self.floor][self.area]

            # estimate map_local -> map_adjust
            # global_map_frame -> local_map_frame (gnss_adjuster.frame_id) -> map_frame_adjust -> odom_frame -> base_link -> ... -> gnss

            euler_global2local = tf_conversions.transformations.euler_from_quaternion([tf_global2local.transform.rotation.x, tf_global2local.transform.rotation.y, tf_global2local.transform.rotation.z, tf_global2local.transform.rotation.w], 'sxyz')
            euler_adjust2odom =  tf_conversions.transformations.euler_from_quaternion([tf_adjust2odom.transform.rotation.x, tf_adjust2odom.transform.rotation.y, tf_adjust2odom.transform.rotation.z, tf_adjust2odom.transform.rotation.w], 'sxyz')
            euler_odom2gnss = tf_conversions.transformations.euler_from_quaternion([tf_odom2gnss.transform.rotation.x, tf_odom2gnss.transform.rotation.y, tf_odom2gnss.transform.rotation.z, tf_odom2gnss.transform.rotation.w], 'sxyz')

            global2local = [stamp.to_sec(), tf_global2local.transform.translation.x, tf_global2local.transform.translation.y, euler_global2local[2]]
            adjust2odom = [stamp.to_sec(), tf_adjust2odom.transform.translation.x, tf_adjust2odom.transform.translation.y, euler_adjust2odom[2]]
            odom2gnss = [stamp.to_sec(), tf_odom2gnss.transform.translation.x, tf_odom2gnss.transform.translation.y, euler_odom2gnss[2]]

            Tglobal2local = toTransmat(global2local[1], global2local[2], global2local[3])
            Tadjust2odom = toTransmat(adjust2odom[1], adjust2odom[2], adjust2odom[3])

            # jump detection and small motion filtering
            if len(gnss_adjuster.gnss_fix_list) > 0:
                diff = np.linalg.norm([gnss_adjuster.local_odom_list[-1][1] -  odom2gnss[1],
                                        gnss_adjuster.local_odom_list[-1][2] -  odom2gnss[2]])
                #rospy.loginfo("diff="+str(diff))
                if diff > self.gnss_odom_jump_threshold: # if the local slam is jumped
                    rospy.loginfo("detected local slam jump. diff="+str(diff)+".")
                    gnss_adjuster.gnss_fix_list = []
                    gnss_adjuster.local_odom_list = []
                    gnss_adjuster.gnss_fix_list.append(fix_local)
                    gnss_adjuster.local_odom_list.append(odom2gnss)
                    gnss_adjuster.gnss_total_count += 1
                    update_gnss_adjust = True
                elif diff <= self.gnss_odom_small_threshold: # if the movement is too small.
                    pass
                else:
                    gnss_adjuster.gnss_fix_list.append(fix_local)
                    gnss_adjuster.local_odom_list.append(odom2gnss)
                    gnss_adjuster.gnss_total_count += 1
                    update_gnss_adjust = True
            else:
                gnss_adjuster.gnss_fix_list.append(fix_local)
                gnss_adjuster.local_odom_list.append(odom2gnss)
                gnss_adjuster.gnss_total_count += 1
                update_gnss_adjust = True

            def apply_deadzone(x, deadzone):
                x_new = 0.0
                if deadzone <= x:
                    x_new = x - deadzone
                elif x <= -deadzone:
                    x_new = x + deadzone
                return x_new

            # estimate gnss_adjust
            if update_gnss_adjust:
                if 2 <= len(gnss_adjuster.gnss_fix_list): # use at least two points to calculate R, t

                    W = [] # odom_frame -> gnss_frame
                    Z = [] # global_map_frame -> gnss_frame

                    for idx in range(np.min([self.gnss_n_max_correspondences, len(gnss_adjuster.gnss_fix_list)])):
                        W.append([gnss_adjuster.local_odom_list[-idx-1][1], gnss_adjuster.local_odom_list[-idx-1][2], 1])
                        Z.append([gnss_adjuster.gnss_fix_list[-idx-1][1], gnss_adjuster.gnss_fix_list[-idx-1][2], 1])

                    W = np.array(W)
                    Z = np.array(Z)

                    X = W @ Tadjust2odom.transpose()
                    Y = (np.linalg.inv(Tglobal2local) @ Z.transpose()).transpose()

                    R, t = self.estimateRt(X[:,:2], Y[:,:2])

                    gnss_adjust_x = t[0]
                    gnss_adjust_y = t[1]
                    gnss_adjust_yaw = np.arctan2( R[1,0], R[0,0]) # [-pi, pi]

                    # apply dead zone
                    gnss_adjust_x = apply_deadzone(gnss_adjust_x, self.gnss_track_error_adjust)
                    gnss_adjust_y = apply_deadzone(gnss_adjust_y, self.gnss_track_error_adjust)

                    # apply zero adjust weight
                    if gnss_adjuster.zero_adjust_uncertainty < 1.0:
                        alpha = gnss_adjuster.zero_adjust_uncertainty
                        gnss_adjust_x = (1.0-alpha)*0.0 + alpha*gnss_adjust_x
                        gnss_adjust_y = (1.0-alpha)*0.0 + alpha*gnss_adjust_y
                        gnss_adjust_yaw = (1.0-alpha)*0.0 + alpha*gnss_adjust_yaw
                        # update zero_adjust_uncertainty
                        gnss_adjuster.zero_adjust_uncertainty += 1.0/self.gnss_n_max_correspondences
                        gnss_adjuster.zero_adjust_uncertainty = np.min([gnss_adjuster.zero_adjust_uncertainty, 1.0]) # clipping

                    # update gnss adjust values when the uncertainty of those values is high (initial stage) or those values are very stable (tracking stage).
                    may_stable_Rt = self.gnss_n_min_correspondences_stable <= len(gnss_adjuster.gnss_fix_list)
                    if gnss_adjuster.gnss_total_count < self.gnss_n_min_correspondences_stable \
                            or may_stable_Rt:
                        if gnss_adjuster.adjust_tf:
                            gnss_adjuster.gnss_adjust_x = gnss_adjust_x
                            gnss_adjuster.gnss_adjust_y = gnss_adjust_y
                            gnss_adjuster.gnss_adjust_yaw = gnss_adjust_yaw
                            rospy.loginfo("gnss_adjust updated: gnss_adjust_x="+str(gnss_adjust_x)+", gnss_adjust_y="+str(gnss_adjust_y)+", gnss_adjust_yaw="+str(gnss_adjust_yaw))
                        else:
                            rospy.loginfo("gnss_adjust NOT updated: gnss_adjust_x="+str(gnss_adjust_x)+", gnss_adjust_y="+str(gnss_adjust_y)+", gnss_adjust_yaw="+str(gnss_adjust_yaw))

            if np.sqrt(position_covariance[0]) + self.gnss_track_error_threshold <= xy_error:
                rospy.loginfo("gnss tracking error detected.")
                track_error_detected = True

            if may_stable_Rt:
                if np.sqrt(position_covariance[0]) + self.gnss_track_error_threshold <= np.sqrt(gnss_adjuster.gnss_adjust_x**2 + gnss_adjuster.gnss_adjust_y**2) \
                        or self.gnss_track_yaw_threshold < np.abs(gnss_adjuster.gnss_adjust_yaw):
                    rospy.loginfo("gnss map adjustment becomes too large.")
                    large_adjust_detected = True

            # update pose for reset
            if may_stable_Rt:
                q = tf_conversions.transformations.quaternion_from_euler(0, 0, yaw_pos, 'sxyz')
                pose_with_covariance_stamped.pose.pose.orientation = Quaternion(*q)


        # publish (possibly) updated map adjust
        reset_trajectory = False
        reset_zero_adjust_uncertainty = False # set zero adjust uncertainty to 1 (unknown) when gnss adjust is completely unknown (e.g. initialization, large error with estimated gnss adjust)

        if self.floor is None: # run one time
            # set floor before initialpose_callback
            self.floor = floor
            reset_trajectory = True
            reset_zero_adjust_uncertainty = True
        elif track_error_detected:
            reset_trajectory = True
            reset_zero_adjust_uncertainty = True
        elif large_adjust_detected:
            reset_trajectory = True
        else:
            reset_trajectory = False

        if not reset_trajectory:
            return

        if self.gnss_localization_time is not None:
            if now - self.gnss_localization_time < rospy.Duration(self.gnss_localization_interval):
                return

        # start localization
        target_mode = None
        if self.mode is None:
            target_mode = LocalizationMode.INIT
            self.mode = target_mode
            self.init_time = now
        elif self.mode == LocalizationMode.INIT \
            and may_stable_Rt: # change mode INIT -> TRACK if mode has not been updated by optimization
            target_mode = LocalizationMode.TRACK

        # if floor, area, and mode are active, try to finish the trajectory.
        if self.area is not None:
            # preprocessing to prevent TF tree from jumping in a short moment after publishing map -> map_adjust and before resetting a trajectory.

            # finish trajectory to stop publishing map_adjust -> ... -> published_frame TF
            self.finish_trajectory()

            gnss_adjuster = self.gnss_adjuster_dict[self.floor][self.area]

            # temporarily cut TF tree between map_adjust -> odom_frame
            t = TransformStamped()
            t.header.stamp = now
            t.header.frame_id =  multi_floor_manager.unknown_frame
            t.child_frame_id = multi_floor_manager.odom_frame
            t.transform.translation = Vector3(0.0, 0.0, 0.0)
            t.transform.rotation = Quaternion(0, 0, 0, 1)
            broadcaster.sendTransform([t])

        if target_mode is not None:
            self.mode = target_mode # set mode after finishing old trajectory

        # reset all gnss adjust
        for floor in self.gnss_adjuster_dict.keys():
            for area in self.gnss_adjuster_dict[floor].keys():
                gnss_adjuster = self.gnss_adjuster_dict[floor][area]
                gnss_adjuster.reset()
                if reset_zero_adjust_uncertainty:
                    gnss_adjuster.zero_adjust_uncertainty = 1.0

        # self.publish_map_frame_adjust_tf()
        # here, map_adjust -> ... -> published_frame TF must be disabled.
        self.initialpose_callback(pose_with_covariance_stamped) # reset pose on the global frame
        self.gnss_localization_time = now

    def publish_map_frame_adjust_tf(self):
        # prevent publishing redundant tf
        stamp = rospy.Time.now()
        if self.prev_publish_map_frame_adjust_timestamp is not None:
            if self.prev_publish_map_frame_adjust_timestamp == stamp:
                return

        transform_list = []
        for floor in self.ble_localizer_dict.keys():
            for area in self.ble_localizer_dict[floor].keys():
                gnss_adjuster = self.gnss_adjuster_dict[floor][area]

                parent_frame_id = gnss_adjuster.frame_id
                child_frame_id = gnss_adjuster.map_frame_adjust

                t = TransformStamped()
                t.header.stamp = stamp
                t.header.frame_id = parent_frame_id
                t.child_frame_id = child_frame_id
                t.transform.translation = Vector3(gnss_adjuster.gnss_adjust_x, gnss_adjuster.gnss_adjust_y, 0.0)
                q = tf_conversions.transformations.quaternion_from_euler(0, 0, gnss_adjuster.gnss_adjust_yaw, 'sxyz')
                t.transform.rotation = Quaternion(*q)

                transform_list.append(t)

        broadcaster.sendTransform(transform_list)
        self.prev_publish_map_frame_adjust_timestamp = stamp

    def map_frame_adjust_callback(self, timer):
        self.publish_map_frame_adjust_tf()

    # input:
    #      MFLocalPosition global_position
    def global_localizer_global_pose_callback(self, msg):
        rospy.loginfo("received global_pose from global_localizer: global_pose="+str(msg))

        stamp = msg.header.stamp
        latitude = msg.latitude
        longitude = msg.longitude
        floor_val = msg.floor
        heading = msg.heading

        frame_id = self.global_map_frame
        anchor = self.global_anchor

        # lat,lng -> x,y
        latlng = geoutil.Latlng(lat=latitude, lng=longitude)
        xy = geoutil.global2local(latlng, anchor)

        # heading -> yaw
        anchor_rotation = anchor.rotate
        yaw_degrees = anchor_rotation + 90.0 - heading
        yaw_degrees = yaw_degrees % 360
        yaw = np.radians(yaw_degrees)

        # x,y,yaw -> PoseWithCovarianceStamped message
        pose_with_covariance_stamped = PoseWithCovarianceStamped()
        pose_with_covariance_stamped.header.stamp = stamp
        pose_with_covariance_stamped.header.frame_id = frame_id
        pose_with_covariance_stamped.pose.pose.position.x = xy.x
        pose_with_covariance_stamped.pose.pose.position.y = xy.y
        pose_with_covariance_stamped.pose.pose.position.z = 0.0
        q = tf_conversions.transformations.quaternion_from_euler(0, 0, yaw, 'sxyz')
        pose_with_covariance_stamped.pose.pose.orientation = Quaternion(*q)

        # set floor before initialpose_callback
        self.floor = floor

        # start localization
        self.initialpose_callback(pose_with_covariance_stamped)
        self.is_active = True

class CurrentPublisher:
    def __init__(self, verbose=False):
        self.verbose = False
        self.publish_current_rate = rospy.get_param("~publish_current_rate", 0) # 0 for latch
        self.current_floor = None
        self.current_frame = None
        self.current_map_filename = None
        rospy.Subscriber("current_floor", Int64, self.current_floor_cb)
        rospy.Subscriber("current_frame", String, self.current_frame_cb)
        rospy.Subscriber("current_map_filename", String, self.current_map_filename_cb)
        self.pub_floor = rospy.Publisher("current_floor", Int64, queue_size=max(self.publish_current_rate, 1))
        self.pub_frame = rospy.Publisher("current_frame", String, queue_size=max(self.publish_current_rate, 1))
        self.pub_map = rospy.Publisher("current_map_filename", String, queue_size=max(self.publish_current_rate, 1))

        if self.publish_current_rate == 0:
            if self.verbose:
                rospy.loginfo("node will not publish current regularly (publish_current_rate = 0)")
            return
        self.thread = threading.Thread(target=self.publish_current)
        self.thread.start()

    def current_floor_cb(self, msg):
        self.current_floor = msg

    def current_frame_cb(self, msg):
        self.current_frame = msg

    def current_map_filename_cb(self, msg):
        self.current_map_filename = msg

    def publish_current(self):
        rate = rospy.Rate(self.publish_current_rate)
        if self.verbose:
            rospy.loginfo("node will publish current regularly (publish_current_rate = {})".format(self.publish_current_rate))

        while not rospy.is_shutdown():
            #publish
            if self.current_floor is not None:
                if self.verbose:
                    rospy.loginfo("current_floor = {}".format(self.current_floor.data))
                self.pub_floor.publish(self.current_floor)

            if self.current_frame is not None:
                if self.verbose:
                    rospy.loginfo("current_frame = {}".format(self.current_frame.data))
                self.pub_frame.publish(self.current_frame)

            if self.current_map_filename is not None:
                if self.verbose:
                    rospy.loginfo("current_map_filename = {}".format(self.current_map_filename.data))
                self.pub_map.publish(self.current_map_filename)

            if self.verbose:
                rospy.loginfo("try to publish")
            rate.sleep()

class CartographerParameterConverter:
    # yaml parameter structure
    #
    # cartographer:
    #   key: value
    #   init:
    #     key: value
    #   track:
    #     key: value
    # map_list:
    #   - node_id: node_id
    #     ...
    #     cartographer:
    #       key: value
    #       init:
    #         key: value
    #       track:
    #         key: value

    def __init__(self, all_params):
        modes = [LocalizationMode.INIT , LocalizationMode.TRACK]
        modes_str = [str(mode) for mode in modes]

        map_list = all_params.get("map_list")

        cartographer_dict_global = all_params.get("cartographer", None)

        parameter_dict = {}

        for map_dict in map_list:
            node_id = map_dict["node_id"]
            parameter_dict[node_id] = {}
            cartographer_dict_map = map_dict.get("cartographer", None)

            for mode in modes_str:
                cartographer_parameters = {}
                if cartographer_dict_global is not None:
                    for key in cartographer_dict_global.keys():
                        if not key in modes_str:
                            cartographer_parameters[key] = cartographer_dict_global[key]

                    if mode in cartographer_dict_global.keys():
                        cartographer_dict_global_mode = cartographer_dict_global[mode]
                        for key in cartographer_dict_global_mode.keys():
                            if not key in modes_str:
                                cartographer_parameters[key] = cartographer_dict_global_mode[key]

                if cartographer_dict_map is not None:
                    for key in cartographer_dict_map.keys():
                        if not key in modes_str:
                            cartographer_parameters[key] = cartographer_dict_map[key]

                    if mode in cartographer_dict_map.keys():
                        cartographer_dict_map_mode = cartographer_dict_map[mode]
                        for key in cartographer_dict_map_mode.keys():
                            if not key in modes_str:
                                cartographer_parameters[key] = cartographer_dict_map_mode[key]

                parameter_dict[node_id][mode] = cartographer_parameters

        self.parameter_dict = parameter_dict

    def get_parameters(self, node_id, mode):
        return self.parameter_dict.get(node_id).get(str(mode))


if __name__ == "__main__":
    rospy.init_node('multi_floor_manager')
    launch = roslaunch.scriptapi.ROSLaunch()
    launch.start()

    all_params = rospy.get_param("~")

    sub_topics = rospy.get_param("~topic_list", ['beacons','wireless/beacons','wireless/wifi'])

    static_broadcaster = tf2_ros.StaticTransformBroadcaster()
    broadcaster = tf2_ros.TransformBroadcaster()
    tfBuffer = tf2_ros.Buffer()
    tfListener = tf2_ros.TransformListener(tfBuffer)

    multi_floor_manager = MultiFloorManager()
    # load node parameters
    configuration_directory_raw = rospy.get_param("~configuration_directory")
    configuration_file_prefix = rospy.get_param("~configuration_file_prefix")
    temporary_directory_name = rospy.get_param("~temporary_directory_name", "tmp")

    multi_floor_manager.local_map_frame = rospy.get_param("~local_map_frame", "map")
    multi_floor_manager.global_map_frame = rospy.get_param("~global_map_frame", "map")
    multi_floor_manager.odom_frame = rospy.get_param("~odom_frame", "odom")
    multi_floor_manager.published_frame = rospy.get_param("~published_frame", "base_link")
    multi_floor_manager.global_position_frame = rospy.get_param("~global_position_frame", "base_link")
    meters_per_floor = rospy.get_param("~meters_per_floor", 5)
    odom_dist_th = rospy.get_param("~odom_displacement_threshold", 0.1)
    multi_floor_manager.floor_queue_size = rospy.get_param("~floor_queue_size", 3) # [seconds]
    multi_floor_manager.init_timeout = rospy.get_param("~initial_pose_optimization_timeout", 60) # [seconds]

    multi_floor_manager.initial_pose_variance = rospy.get_param("~initial_pose_variance", [3, 3, 0.1, 0, 0, 100])
    n_neighbors_floor = rospy.get_param("~n_neighbors_floor", 3)
    n_neighbors_local = rospy.get_param("~n_neighbors_local", 3)
    min_beacons_floor = rospy.get_param("~min_beacons_floor", 3)
    min_beacons_local = rospy.get_param("~min_beacons_local", 3)
    floor_localizer_type = rospy.get_param("~floor_localizer", "SimpleRSSLocalizer")
    local_localizer_type = rospy.get_param("~local_localizer", "SimpleRSSLocalizer")

    # external localizer parameters
    use_gnss = rospy.get_param("~use_gnss", False)
    use_global_localizer = rospy.get_param("~use_global_localizer", False)

    # auto-relocalization parameters
    multi_floor_manager.auto_relocalization = rospy.get_param("~auto_relocalization", False)
    multi_floor_manager.rmse_threshold = rospy.get_param("~rmse_threshold", 5.0)
    multi_floor_manager.loc_queue_min_size = rospy.get_param("~location_queue_min_size", 5)
    multi_floor_manager.loc_queue_max_size = rospy.get_param("~location_queue_max_size", 10)

    # pressure topic parameters
    multi_floor_manager.pressure_available = rospy.get_param("~pressure_available", True)

    multi_floor_manager.verbose = rospy.get_param("~verbose", False)

    # global position parameters
    global_position_interval = rospy.get_param("~global_position_interval", 1.0) # default 1 [s] -> 1 [Hz]
    multi_floor_manager.global_position_averaging_interval = rospy.get_param("~averaging_interval", 1.0) # default 1 [s]

    current_publisher = CurrentPublisher(verbose=rospy.get_param("~verbose", False))

    # configuration file check
    configuration_directory = resource_utils.get_filename(configuration_directory_raw)
    temporary_directory = os.path.join(configuration_directory, temporary_directory_name)
    if not os.path.exists(temporary_directory):
        rospy.logerr("temporary_directory ["+temporary_directory+"] does not exist.")
        raise RuntimeError("temporary_directory ["+temporary_directory+"] does not exist.")

    # resolve topic remapping
    imu_topic_name = rospy.names.resolve_name("imu")
    scan_topic_name = rospy.names.resolve_name("scan")
    points2_topic_name = rospy.names.resolve_name("points2")
    beacons_topic_name = rospy.names.resolve_name("beacons")
    initialpose_topic_name = rospy.names.resolve_name("initialpose")
    odom_topic_name = rospy.names.resolve_name("odom")
    fix_topic_name = rospy.names.resolve_name("gnss_fix")
    fix_velocity_topic_name = rospy.names.resolve_name("gnss_fix_velocity")


    # rss offset parameter
    rssi_offset = 0.0
    robot = rospy.get_param("~robot", "")

    # set from the dictionary
    if rospy.has_param("~rssi_offset_list"):
        rssi_offset_list = rospy.get_param("~rssi_offset_list")
        if robot in rssi_offset_list.keys():
            rssi_offset = rssi_offset_list[robot]

    # overwrite rssi_offset if exists
    if rospy.has_param("~rssi_offset"):
        rssi_offset = rospy.get_param("~rssi_offset")
    rospy.loginfo("rssi_offset="+str(rssi_offset))


    # load the main anchor point
    anchor_dict = rospy.get_param("~anchor")
    map_list = rospy.get_param("~map_list")

    modes = [LocalizationMode.INIT , LocalizationMode.TRACK]

    global_anchor = geoutil.Anchor(lat = anchor_dict["latitude"],
                        lng = anchor_dict["longitude"],
                        rotate = anchor_dict["rotate"]
                        )
    multi_floor_manager.global_anchor = global_anchor

    samples_global_all = []
    floor_set = set()

    # load use_ble and use_wifi
    multi_floor_manager.use_ble = rospy.get_param("~use_ble", True)
    multi_floor_manager.use_wifi = rospy.get_param("~use_wifi", False)

    # load cartographer parameters
    cartographer_parameter_converter = CartographerParameterConverter(all_params)

    for map_dict in map_list:

        floor = float(map_dict["floor"])
        floor_str = str(int(map_dict["floor"]))
        area = int(map_dict["area"]) if "area" in map_dict else 0
        area_str = str(area)
        node_id = map_dict["node_id"]
        frame_id = map_dict["frame_id"]
        anchor = geoutil.Anchor(lat = map_dict["latitude"],
                            lng = map_dict["longitude"],
                            rotate = map_dict["rotate"]
                            )
        load_state_filename =  resource_utils.get_filename(map_dict["load_state_filename"])
        samples_filename = resource_utils.get_filename(map_dict["samples_filename"])
        map_filename = map_dict["map_filename"] if "map_filename" in map_dict else "" # keep the original string without resource resolving. if not found in map_dict, use "".
        environment =  map_dict["environment"] if "environment" in map_dict else "indoor"
        use_gnss_adjust = map_dict["use_gnss_adjust"] if "use_gnss_adjust" in map_dict else False

        # check value
        if not environment in ["indoor", "outdoor"]:
            raise RuntimeError("unknown environment ("+environment+") is in the site configuration file")

        floor_set.add(floor)

        with open(samples_filename, "rb") as f:
            samples = orjson.loads(f.read())

        # append area information to the samples
        for s in samples:
            s["information"]["area"] = area

        # BLE beacon localizer
        ble_localizer_floor = None
        if multi_floor_manager.use_ble:
            # extract iBeacon samples
            samples_extracted = extract_samples(samples, key="iBeacon")
            # fit localizer for the floor
            ble_localizer_floor = create_wireless_rss_localizer(local_localizer_type, n_neighbors=n_neighbors_local, min_beacons=min_beacons_local, rssi_offset=rssi_offset)
            ble_localizer_floor.fit(samples_extracted)

        # WiFi localizer
        wifi_localizer_floor = None
        if multi_floor_manager.use_wifi:
            # extract wifi samples
            samples_wifi = extract_samples(samples, key="WiFi")
            # fit wifi localizer for the floor
            wifi_localizer_floor = create_wireless_rss_localizer(local_localizer_type, n_neighbors=n_neighbors_local, min_beacons=min_beacons_local)
            wifi_localizer_floor.fit(samples_wifi)

        if not floor in multi_floor_manager.ble_localizer_dict:
            multi_floor_manager.ble_localizer_dict[floor] = {}

        multi_floor_manager.ble_localizer_dict[floor][area] = {}

        # gnss adjust
        map_frame_adjust = frame_id + "_adjust"
        if not floor in multi_floor_manager.gnss_adjuster_dict:
            multi_floor_manager.gnss_adjuster_dict[floor] = {}
        multi_floor_manager.gnss_adjuster_dict[floor][area] = TFAdjuster(frame_id, map_frame_adjust, use_gnss_adjust)

        # run ros nodes
        for mode in modes:
            namespace = node_id+"/"+str(mode)
            sub_mode = "tracking" if mode == LocalizationMode.TRACK else "rss_localization"
            if environment != "indoor":
                sub_mode = sub_mode + "_" + environment

            included_configuration_basename = configuration_file_prefix + "_" + sub_mode + ".lua"
            tmp_configuration_basename = temporary_directory_name + "/" + configuration_file_prefix + "_" + sub_mode + "_" + floor_str + "_" + area_str + ".lua"

            # update config variables if needed
            options_map_frame = frame_id
            if use_gnss:
                options_map_frame = map_frame_adjust

            # load cartographer_parameters
            cartographer_parameters = cartographer_parameter_converter.get_parameters(node_id, mode)

            # create  temporary config files
            with open(os.path.join(configuration_directory, tmp_configuration_basename), "w") as f:
                f.write("include \""+included_configuration_basename+"\""+"\n")
                f.write("options.map_frame = \""+options_map_frame+"\""+"\n")
                f.write("options.odom_frame = \""+multi_floor_manager.odom_frame+"\""+"\n")
                f.write("options.published_frame = \""+multi_floor_manager.published_frame+"\""+"\n")

                # overwrite cartographer parameters if exist
                for cartographer_param_key in cartographer_parameters.keys():
                    if type(cartographer_parameters[cartographer_param_key]) is bool:
                        f.write(cartographer_param_key + " = " + str(cartographer_parameters[cartographer_param_key]).lower() + "\n")
                    else:
                        f.write(cartographer_param_key + " = " + str(cartographer_parameters[cartographer_param_key]) + "\n")

                # end of the config file
                f.write("return options")

            package1 = "cartographer_ros"
            executable1 = "cartographer_node"

            # run cartographer node
            node1 = roslaunch.core.Node(package1, executable1,
                                name="cartographer_node",
                                namespace = namespace,
                                remap_args = [("scan", scan_topic_name),
                                                ("points2", points2_topic_name),
                                                ("imu", imu_topic_name),
                                                ("odom", odom_topic_name),
                                                ("fix", "/"+namespace+fix_topic_name)],
                                output = "screen"
                                )
            node1.args = "-configuration_directory " + configuration_directory \
                            + " -configuration_basename " + tmp_configuration_basename \
                            + " -load_state_filename " + load_state_filename \
                            + " -start_trajectory_with_default_topics=false"
            script1 = launch.launch(node1)

            # create floor_manager
            floor_manager =  FloorManager()
            floor_manager.configuration_directory = configuration_directory
            floor_manager.configuration_basename = tmp_configuration_basename
            multi_floor_manager.ble_localizer_dict[floor][area][mode] = floor_manager

        # set values to floor_manager
        for mode in modes:
            floor_manager = multi_floor_manager.ble_localizer_dict[floor][area][mode]

            floor_manager.localizer = ble_localizer_floor
            floor_manager.wifi_localizer = wifi_localizer_floor
            floor_manager.node_id = node_id
            floor_manager.frame_id = frame_id
            floor_manager.map_filename = map_filename
            # publishers
            floor_manager.imu_pub = rospy.Publisher(node_id+"/"+str(mode)+imu_topic_name , Imu, queue_size=4000)
            floor_manager.points_pub = rospy.Publisher(node_id+"/"+str(mode)+points2_topic_name, PointCloud2, queue_size=100)
            floor_manager.initialpose_pub = rospy.Publisher(node_id+"/"+str(mode)+initialpose_topic_name, PoseWithCovarianceStamped, queue_size=10)
            floor_manager.odom_pub = rospy.Publisher(node_id+"/"+str(mode)+odom_topic_name, Odometry, queue_size=100)
            floor_manager.fix_pub = rospy.Publisher(node_id+"/"+str(mode)+fix_topic_name, NavSatFix, queue_size=10)

            multi_floor_manager.ble_localizer_dict[floor][area][mode] = floor_manager

        # convert samples to the coordinate of global_anchor
        samples_global = convert_samples_coordinate(samples, anchor, global_anchor, floor)
        samples_global_all.extend(samples_global)

        # calculate static transform
        xy = geoutil.global2local(anchor, global_anchor)
        yaw = - math.radians(anchor.rotate - global_anchor.rotate)

        t = TransformStamped()
        t.header.stamp = rospy.Time.now()
        t.header.frame_id =  multi_floor_manager.global_map_frame
        t.child_frame_id = frame_id

        z = floor * meters_per_floor # for visualization
        trans = Vector3(xy.x, xy.y, z)
        t.transform.translation = trans

        q = tf_conversions.transformations.quaternion_from_euler(0, 0, yaw, 'sxyz')
        rotation = Quaternion(*q)
        t.transform.rotation = rotation

        multi_floor_manager.transforms.append(t)

    # wait for services after launching all nodes to reduce waiting time
    for map_dict in map_list:
        floor = float(map_dict["floor"])
        area = int(map_dict["area"]) if "area" in map_dict else 0
        node_id = map_dict["node_id"]
        for mode in modes:
            floor_manager = multi_floor_manager.ble_localizer_dict[floor][area][mode]
            #rospy service
            rospy.wait_for_service(node_id+"/"+str(mode)+'/get_trajectory_states')
            rospy.wait_for_service(node_id+"/"+str(mode)+'/finish_trajectory')
            rospy.wait_for_service(node_id+"/"+str(mode)+'/start_trajectory')
            floor_manager.get_trajectory_states = rospy.ServiceProxy(node_id+"/"+str(mode)+'/get_trajectory_states', GetTrajectoryStates)
            floor_manager.finish_trajectory = rospy.ServiceProxy(node_id+"/"+str(mode)+'/finish_trajectory', FinishTrajectory)
            floor_manager.start_trajectory = rospy.ServiceProxy(node_id+"/"+str(mode)+'/start_trajectory', StartTrajectory)

    multi_floor_manager.floor_list = list(floor_set)

    # a localizer to estimate floor
    # ble floor localizer
    if multi_floor_manager.use_ble:
        samples_global_all_extracted = extract_samples(samples_global_all, key="iBeacon")
        multi_floor_manager.ble_floor_localizer = create_wireless_rss_localizer(floor_localizer_type, n_neighbors=n_neighbors_floor, min_beacons=min_beacons_floor, rssi_offset=rssi_offset)
        multi_floor_manager.ble_floor_localizer.fit(samples_global_all_extracted)
    # wifi floor localizer
    if multi_floor_manager.use_wifi:
        samples_global_all_wifi = extract_samples(samples_global_all, key="WiFi")
        multi_floor_manager.wifi_floor_localizer = create_wireless_rss_localizer(floor_localizer_type, n_neighbors=n_neighbors_floor, min_beacons=min_beacons_floor)
        multi_floor_manager.wifi_floor_localizer.fit(samples_global_all_wifi)

    multi_floor_manager.altitude_manager = AltitudeManager()

    # area localizer
    X_area = []
    Y_area = []
    for s in samples_global_all:
        x_a = float(s["information"]["x"])
        y_a = float(s["information"]["y"])
        f_a = float(s["information"]["floor"])
        f_a = f_a * multi_floor_manager.area_floor_const
        X_area.append([x_a, y_a, f_a])
        area = int(s["information"]["area"])
        Y_area.append(area)
    from sklearn.neighbors import KNeighborsClassifier
    area_classifier = KNeighborsClassifier(n_neighbors=1)
    area_classifier.fit(X_area, Y_area)
    multi_floor_manager.X_area = np.array(X_area)
    multi_floor_manager.Y_area = np.array(Y_area)
    multi_floor_manager.area_localizer = area_classifier

    # global subscribers
    imu_sub = rospy.Subscriber("imu", Imu, multi_floor_manager.imu_callback)
    scan_sub = rospy.Subscriber("scan", LaserScan, multi_floor_manager.scan_callback)
    points2_sub = rospy.Subscriber("points2", PointCloud2, multi_floor_manager.points_callback)
    beacons_sub = rospy.Subscriber("beacons", String, multi_floor_manager.beacons_callback, queue_size=1)
    wifi_sub = rospy.Subscriber("wifi", String, multi_floor_manager.wifi_callback, queue_size=1)
    initialpose_sub = rospy.Subscriber("initialpose", PoseWithCovarianceStamped, multi_floor_manager.initialpose_callback)
    odom_sub = rospy.Subscriber("odom", Odometry, multi_floor_manager.odom_callback)
    pressure_sub = rospy.Subscriber("pressure", FluidPressure, multi_floor_manager.pressure_callback)

    # services
    stop_localization_service = rospy.Service("stop_localization", StopLocalization, multi_floor_manager.stop_localization_callback)
    start_localization_service = rospy.Service("start_localization", StartLocalization, multi_floor_manager.start_localization_callback)
    restart_localization_service = rospy.Service("restart_localization", RestartLocalization, multi_floor_manager.restart_localization_callback)
    enable_relocalization_service = rospy.Service("enable_auto_relocalization", MFTrigger, multi_floor_manager.enable_relocalization_callback)
    disable_relocalization_service = rospy.Service("disable_auto_relocalization", MFTrigger, multi_floor_manager.disable_relocalization_callback)
    set_current_floor_service = rospy.Service("set_current_floor", MFSetInt, multi_floor_manager.set_current_floor_callback)
    convert_local_to_global_service = rospy.Service("convert_local_to_global", ConvertLocalToGlobal, multi_floor_manager.convert_local_to_global_callback)

    # external localizer
    if use_gnss:
        multi_floor_manager.gnss_is_active = True
        multi_floor_manager.indoor_outdoor_mode = IndoorOutdoorMode.UNKNOWN
        gnss_fix_sub = message_filters.Subscriber("gnss_fix", NavSatFix)
        gnss_fix_velocity_sub = message_filters.Subscriber("gnss_fix_velocity", TwistWithCovarianceStamped)
        time_synchronizer = message_filters.TimeSynchronizer([gnss_fix_sub, gnss_fix_velocity_sub], 10)
        time_synchronizer.registerCallback(multi_floor_manager.gnss_fix_callback)
        mf_navsat_sub = rospy.Subscriber("mf_navsat", MFNavSAT, multi_floor_manager.mf_navsat_callback)
        multi_floor_manager.gnss_fix_local_pub = rospy.Publisher("gnss_fix_local", PoseWithCovarianceStamped, queue_size=10)

        #map_frame_adjust_time = rospy.Timer(rospy.Duration(0.1), multi_floor_manager.map_frame_adjust_callback) # 10 Hz

    if use_global_localizer:
        multi_floor_manager.is_active = False # deactivate multi_floor_manager
        global_localizer_global_pose_sub = rospy.Subscriber("/global_localizer/global_pose", MFGlobalPosition, multi_floor_manager.global_localizer_global_pose_callback)
        # call external global localization service
        rospy.loginfo("wait for service /global_localizer/request_localization")
        rospy.wait_for_service('/global_localizer/request_localization')
        global_localizer_request_localization = rospy.ServiceProxy('/global_localizer/request_localization', MFSetInt)
        n_compute_global_pose = 1 # request computing global_pose once
        resp = global_localizer_request_localization(n_compute_global_pose)
        rospy.loginfo("called /global_localizer/request_localization")

    # publish map->local_map by /tf_static
    multi_floor_manager.send_static_transforms()

    # timers
    timer_duration = 0.01 # 100 Hz
    # publish current_frame -> map when map_frame is not defined by global_map_frame
    # if global_map_frame == local_map_frame, local_map_frame is used to represent the origin of the global map
    # if global_map_frame != local_map_frame, local_map_frame is used to represent the origin of the local map corresponding to the origin of current_frame
    if multi_floor_manager.local_map_frame != multi_floor_manager.global_map_frame:
        local_map_tf_timer = rospy.Timer(rospy.Duration(timer_duration), multi_floor_manager.local_map_tf_timer_callback)
    # global position
    global_position_timer = rospy.Timer(rospy.Duration(global_position_interval), multi_floor_manager.global_position_callback)


    # detect optimization
    multi_floor_manager.map2odom = None

    # ros spin
    spin_rate = 10 # 10 Hz
    r = rospy.Rate(spin_rate)

    # for loginfo
    log_interval = spin_rate # loginfo at about 1 Hz

    multi_floor_manager.set_localize_status(MFLocalizeStatus.UNKNOWN)
    while not rospy.is_shutdown():
        # detect odom movement
        try:
            t = tfBuffer.lookup_transform(multi_floor_manager.global_map_frame, multi_floor_manager.odom_frame, rospy.Time(0))
            if multi_floor_manager.is_active:
                if multi_floor_manager.map2odom is not None:
                    map2odom = multi_floor_manager.map2odom # local variable
                    dx = map2odom.transform.translation.x - t.transform.translation.x
                    dy = map2odom.transform.translation.y - t.transform.translation.y
                    dz = map2odom.transform.translation.z - t.transform.translation.z
                    dist = np.sqrt(dx**2 + dy**2 + dy**2)
                    if odom_dist_th < dist:
                        multi_floor_manager.optimization_detected = True
                        multi_floor_manager.odom_displacement = dist
                multi_floor_manager.map2odom = t
        except (tf2_ros.LookupException, tf2_ros.ConnectivityException, tf2_ros.ExtrapolationException):
            if (multi_floor_manager.prev_spin_count is None
                    or multi_floor_manager.spin_count - multi_floor_manager.prev_spin_count > log_interval):
                multi_floor_manager.prev_spin_count = multi_floor_manager.spin_count
                rospy.loginfo('LookupTransform Error '+multi_floor_manager.global_map_frame+" -> "+multi_floor_manager.odom_frame)

        # check and update area and mode
        multi_floor_manager.check_and_update_states()

        if use_gnss:
            multi_floor_manager.publish_map_frame_adjust_tf()

        multi_floor_manager.spin_count += 1

        r.sleep()<|MERGE_RESOLUTION|>--- conflicted
+++ resolved
@@ -288,13 +288,9 @@
 
         # for gnss localization
         # parameters
-<<<<<<< HEAD
         self.gnss_position_covariance_threshold = 0.2*0.2
-=======
-        self.gnss_position_covariance_threshold = 0.1*0.1
         self.gnss_status_threshold = NavSatStatus.STATUS_GBAS_FIX # gnss status threshold for fix constraints
         self.gnss_fix_motion_filter_distance = 0.1 # [meters]
->>>>>>> cc8ba4c5
         self.gnss_track_error_threshold = 5.0
         self.gnss_track_yaw_threshold = np.radians(30)
         self.gnss_track_error_adjust = 0.1
