#!/usr/bin/env python

# Copyright (c) 2020  Carnegie Mellon University
#
# Permission is hereby granted, free of charge, to any person obtaining a copy
# of this software and associated documentation files (the "Software"), to deal
# in the Software without restriction, including without limitation the rights
# to use, copy, modify, merge, publish, distribute, sublicense, and/or sell
# copies of the Software, and to permit persons to whom the Software is
# furnished to do so, subject to the following conditions:
#
# The above copyright notice and this permission notice shall be included in all
# copies or substantial portions of the Software.
#
# THE SOFTWARE IS PROVIDED "AS IS", WITHOUT WARRANTY OF ANY KIND, EXPRESS OR
# IMPLIED, INCLUDING BUT NOT LIMITED TO THE WARRANTIES OF MERCHANTABILITY,
# FITNESS FOR A PARTICULAR PURPOSE AND NONINFRINGEMENT. IN NO EVENT SHALL THE
# AUTHORS OR COPYRIGHT HOLDERS BE LIABLE FOR ANY CLAIM, DAMAGES OR OTHER
# LIABILITY, WHETHER IN AN ACTION OF CONTRACT, TORT OR OTHERWISE, ARISING FROM,
# OUT OF OR IN CONNECTION WITH THE SOFTWARE OR THE USE OR OTHER DEALINGS IN THE
# SOFTWARE.

import termios
import traceback

import rospy
from rosserial_python import SerialClient, RosSerialServer
from serial import SerialException, Serial
from time import sleep, time
import multiprocessing
from cabot.util import setInterval
from sensor_msgs.msg import Imu, FluidPressure, Temperature
from std_msgs.msg import Bool, Int8, Int16, Float32, Float32MultiArray
from std_srvs.srv import SetBool, SetBoolResponse
from diagnostic_updater import Updater, DiagnosticTask, HeaderlessTopicDiagnostic, FrequencyStatusParam
from diagnostic_msgs.msg import DiagnosticStatus

import sys
import struct

# global variables
imu_last_topic_time = None
imu_pub = None
<<<<<<< HEAD
b1_pub = None
b2_pub = None
b3_pub = None
b4_pub = None
b5_pub = None
=======
btn_pubs = []
NUMBER_OF_BUTTONS = 5
btn_sub = None
>>>>>>> ac607d2b

def imu_callback(msg):
    global imu_last_topic_time
    ## discard possible corrupted data
    count = 0
    for i in range(2, 12):
        if msg.data[i] == 0:
            count += 1
    if count > 3:
        return

    imu_msg = Imu()
    imu_msg.orientation_covariance[0] = 0.1
    imu_msg.orientation_covariance[4] = 0.1
    imu_msg.orientation_covariance[8] = 0.1

    # convert float(32) to int(32)
    imu_msg.header.stamp.set(struct.unpack('i', struct.pack('f', msg.data[0]))[0]
                             ,struct.unpack('i', struct.pack('f', msg.data[1]))[0])
    if imu_last_topic_time is not None:
        if imu_last_topic_time > imu_msg.header.stamp:
            rospy.logerr("IMU timestamp is not consistent, drop a message\n"+
                         "last imu time:%.2f > current imu time:%.2f",
                           imu_last_topic_time.to_sec(), imu_msg.header.stamp.to_sec())
            return

    imu_msg.header.frame_id = "imu_frame"
    imu_last_topic_time = imu_msg.header.stamp
    imu_msg.orientation.x = msg.data[2]
    imu_msg.orientation.y = msg.data[3]
    imu_msg.orientation.z = msg.data[4]
    imu_msg.orientation.w = msg.data[5]
    imu_msg.angular_velocity.x = msg.data[6]
    imu_msg.angular_velocity.y = msg.data[7]
    imu_msg.angular_velocity.z = msg.data[8]
    imu_msg.linear_acceleration.x = msg.data[9]
    imu_msg.linear_acceleration.y = msg.data[10]
    imu_msg.linear_acceleration.z = msg.data[11]
    imu_pub.publish(imu_msg)


# touch speed active mode
# True:  Touch - go,    Not Touch - no go
# False: Touch - no go, Not Touch - go
touch_speed_active_mode = True
touch_speed_max = 2.0
touch_speed_max_inactive = 0.5
touch_speed_switched_pub = None

def touch_callback(msg):
    touch_speed_msg = Float32()
    if touch_speed_active_mode:
        touch_speed_msg.data = touch_speed_max_speed if msg.data else 0.0
        touch_speed_switched_pub.publish(touch_speed_msg)
    else:
        touch_speed_msg.data = 0.0 if msg.data else touch_speed_max_speed_inactive
        touch_speed_switched_pub.publish(touch_speed_msg)

def btn_callback(msg):
<<<<<<< HEAD
    b1_msg = Bool()
    b2_msg = Bool()
    b3_msg = Bool()
    b4_msg = Bool()
    b5_msg = Bool()
    b_ary = [b1_msg, b2_msg, b3_msg, b4_msg, b5_msg]
    for index, item in enumerate(b_ary):
        item.data = (msg.data >> index) & 0x01
    b1_pub.publish(b1_msg)
    b2_pub.publish(b2_msg)
    b3_pub.publish(b3_msg)
    b4_pub.publish(b4_msg)
    b5_pub.publish(b5_msg)

=======
    for i in range(0, NUMBER_OF_BUTTONS):
        temp = Bool()
        temp.data = (msg.data >> i) & 0x01
        btn_pubs[i].publish(temp)
>>>>>>> ac607d2b

def set_touch_speed_active_mode(msg):
    global touch_speed_active_mode

    touch_speed_active_mode = msg.data

    resp = SetBoolResponse()
    if touch_speed_active_mode:
        resp.message = "touch speed active mode = True"
    else:
        resp.message = "touch speed active mode = False"
    resp.success = True
    return resp

class TopicCheckTask(HeaderlessTopicDiagnostic):
    def __init__(self, updater, name, topic, topic_type, freq, callback=lambda x:x):
        super().__init__(name, updater, FrequencyStatusParam({'min':freq, 'max':freq}, 0.1, 2))
        self.sub = rospy.Subscriber(topic, topic_type, self.topic_callback)
        self.callback = callback

    def topic_callback(self, msg):
        global topic_alive
        self.callback(msg)
        self.tick()
        topic_alive = time()

class CheckConnectionTask(DiagnosticTask):
    def __init__(self, name):
        super().__init__(name)

    def run(self, stat):
        global port, topic_alive
        if client is None:
            if error_msg is None:
                stat.summary(DiagnosticStatus.WARN, "connecting")
            else:
                stat.summary(DiagnosticStatus.ERROR, error_msg)
        else:
            if topic_alive and time() - topic_alive > 5:
                rospy.logerr("connected but no message comming")
                stat.summary(DiagnosticStatus.ERROR, "connected but no message comming")
                port.close()
                topic_alive = None
            else:
                stat.summary(DiagnosticStatus.OK, "working")


if __name__=="__main__":
    rospy.init_node("cabot_serial_node")
    rospy.loginfo("CABOT ROS Serial Python Node")

    ## IMU
    imu_pub = rospy.Publisher("imu", Imu, queue_size=10)

    ## touch speed control
    touch_speed_max_speed = rospy.get_param('~touch_speed_max', 2.0)
    touch_speed_max_speed_inactive = rospy.get_param('~touch_speed_max_inactive', 0.5)
    touch_speed_switched_pub = rospy.Publisher("touch_speed_switched", Float32, queue_size=10)
    set_touch_speed_active_mode_srv = rospy.Service("set_touch_speed_active_mode", SetBool, set_touch_speed_active_mode)

    ## button
    for i in range(0, NUMBER_OF_BUTTONS):
        btn_pubs.append(rospy.Publisher("pushed_%d"%(i+1), Bool, queue_size=10))
    btn_sub = rospy.Subscriber("pushed", Int8, btn_callback)

    ## Diagnostic Updater
    updater = Updater()
    TopicCheckTask(updater, "IMU", "imu_raw", Float32MultiArray, 98, imu_callback)
    TopicCheckTask(updater, "Touch Sensor", "touch", Int16, 50, touch_callback)
    for i in range(1, NUMBER_OF_BUTTONS+1):
        TopicCheckTask(updater, "Push Button %d"%(i), "pushed_%d"%(i), Bool, 50)
    TopicCheckTask(updater, "Pressure", "pressure", FluidPressure, 2)
    TopicCheckTask(updater, "Temperature", "temperature", Temperature, 2)
    rospy.Timer(rospy.Duration(1), lambda e: updater.update())
    updater.add(CheckConnectionTask("Rosserial Connection"))

    ## add the following line into /etc/udev/rules.d/10-local.rules
    ## ACTION=="add", ATTRS{idVendor}=="0403", ATTRS{idProduct}=="6015", SYMLINK+="ttyCABOT"
    port_name = rospy.get_param('~port','/dev/ttyCABOT')
    #port_names = [port_name, '/dev/ttyUSB0', '/dev/ttyUSB1', '/dev/ttyUSB2']
    port_names = [port_name]
    port_index = 0
    baud = int(rospy.get_param('~baud','115200'))


    # for systems where pyserial yields errors in the fcntl.ioctl(self.fd, TIOCMBIS, \
    # TIOCM_DTR_str) line, which causes an IOError, when using simulated port
    fix = rospy.get_param('~fix_pyserial_for_test', False)
    sleep_time=3
    
    error_msg = None
    while not rospy.is_shutdown():
        try:
            client = None
            port = None
            port_name = port_names[port_index]
            port_index = (port_index + 1) % len(port_names)
            rospy.loginfo("Connecting to %s at %d baud" % (port_name,baud) )
            while not rospy.is_shutdown():
                try:
                    if fix:
                        port = Serial(port_name, baud, timeout=5, write_timeout=10, rtscts=True, dsrdtr=True)
                    else:
                        port = Serial(port_name, baud, timeout=5, write_timeout=10)
                    break
                except SerialException as e:
                    error_msg = str(e)
                    rospy.logerr("%s", e)
                    sleep(3)
            client = SerialClient(port, baud)
            updater.setHardwareID(port_name)
            topic_alive = None
            client.run()
        except KeyboardInterrupt as e:
            rospy.loginfo("KeyboardInterrupt")
            rospy.signal_shutdown("user interrupted")
            break
        except SerialException as e:
            error_msg = str(e)
            rospy.logerr(e)
            sleep(sleep_time)
            continue
        except OSError as e:
            error_msg = str(e)
            rospy.logerr(e)
            traceback.print_exc(file=sys.stdout)
            sleep(sleep_time)
            continue
        except IOError as e:
            error_msg = str(e)
            rospy.logerr("try to reconnect usb")
            sleep(sleep_time)
            continue
        except termios.error as e:
            error_msg = str(e)
            rospy.logerr("connection disconnected")
            sleep(sleep_time)
            continue
        except SystemExit as e:
            break
        except:
            rospy.logerr(sys.exc_info()[0])
            traceback.print_exc(file=sys.stdout)
            rospy.signal_shutdown()
            sys.exit()<|MERGE_RESOLUTION|>--- conflicted
+++ resolved
@@ -41,17 +41,9 @@
 # global variables
 imu_last_topic_time = None
 imu_pub = None
-<<<<<<< HEAD
-b1_pub = None
-b2_pub = None
-b3_pub = None
-b4_pub = None
-b5_pub = None
-=======
 btn_pubs = []
 NUMBER_OF_BUTTONS = 5
 btn_sub = None
->>>>>>> ac607d2b
 
 def imu_callback(msg):
     global imu_last_topic_time
@@ -111,27 +103,10 @@
         touch_speed_switched_pub.publish(touch_speed_msg)
 
 def btn_callback(msg):
-<<<<<<< HEAD
-    b1_msg = Bool()
-    b2_msg = Bool()
-    b3_msg = Bool()
-    b4_msg = Bool()
-    b5_msg = Bool()
-    b_ary = [b1_msg, b2_msg, b3_msg, b4_msg, b5_msg]
-    for index, item in enumerate(b_ary):
-        item.data = (msg.data >> index) & 0x01
-    b1_pub.publish(b1_msg)
-    b2_pub.publish(b2_msg)
-    b3_pub.publish(b3_msg)
-    b4_pub.publish(b4_msg)
-    b5_pub.publish(b5_msg)
-
-=======
     for i in range(0, NUMBER_OF_BUTTONS):
         temp = Bool()
         temp.data = (msg.data >> i) & 0x01
         btn_pubs[i].publish(temp)
->>>>>>> ac607d2b
 
 def set_touch_speed_active_mode(msg):
     global touch_speed_active_mode
