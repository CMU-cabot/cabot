--- conflicted
+++ resolved
@@ -82,28 +82,10 @@
 
         self.eventSub = rospy.Subscriber('/cabot/event', String, self.event_callback)
 
-<<<<<<< HEAD
-    interval = 0.25
+    double_click_interval = 0.25
+    gnore_interval = 0.05
     def button_callback(self, msg, index):
         self._button_check(msg, self.button_keys[index]["value"], index)
-=======
-    double_click_interval = 0.25
-    ignore_interval = 0.05
-    lastUp = [None, None, None, None]
-    upCount = [0, 0, 0, 0]
-    btnDwn = [False, False, False, False]
-    def button1_callback(self, msg):
-        self._button_check(msg, button.BUTTON_UP, 0)
-
-    def button2_callback(self, msg):
-        self._button_check(msg, button.BUTTON_DOWN, 1)
-
-    def button3_callback(self, msg):
-        self._button_check(msg, button.BUTTON_LEFT, 2)
-
-    def button4_callback(self, msg):
-        self._button_check(msg, button.BUTTON_RIGHT, 3)
->>>>>>> 1c9cc054
 
     def _button_check(self, msg, key, index):
         event = None
