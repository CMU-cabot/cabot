// Copyright (c) 2021  Carnegie Mellon University
//
// Permission is hereby granted, free of charge, to any person obtaining a copy
// of this software and associated documentation files (the "Software"), to deal
// in the Software without restriction, including without limitation the rights
// to use, copy, modify, merge, publish, distribute, sublicense, and/or sell
// copies of the Software, and to permit persons to whom the Software is
// furnished to do so, subject to the following conditions:
//
// The above copyright notice and this permission notice shall be included in all
// copies or substantial portions of the Software.
//
// THE SOFTWARE IS PROVIDED "AS IS", WITHOUT WARRANTY OF ANY KIND, EXPRESS OR
// IMPLIED, INCLUDING BUT NOT LIMITED TO THE WARRANTIES OF MERCHANTABILITY,
// FITNESS FOR A PARTICULAR PURPOSE AND NONINFRINGEMENT. IN NO EVENT SHALL THE
// AUTHORS OR COPYRIGHT HOLDERS BE LIABLE FOR ANY CLAIM, DAMAGES OR OTHER
// LIABILITY, WHETHER IN AN ACTION OF CONTRACT, TORT OR OTHERWISE, ARISING FROM,
// OUT OF OR IN CONNECTION WITH THE SOFTWARE OR THE USE OR OTHER DEALINGS IN THE
// SOFTWARE.
//
// Author: Daisuke Sato <daisukes@cmu.edu>

#ifndef DETECT_DARKNET_OPENCV_HPP
#define DETECT_DARKNET_OPENCV_HPP

<<<<<<< HEAD
#include <cv_bridge/cv_bridge.h>
#include <diagnostic_updater/diagnostic_updater.h>
#include <diagnostic_updater/publisher.h>
=======
#include <mutex>

#include <ros/ros.h>
#include <std_srvs/SetBool.h>
>>>>>>> b1cdb9ab
#include <geometry_msgs/Pose.h>
#include <geometry_msgs/PoseStamped.h>
#include <geometry_msgs/TransformStamped.h>
#include <message_filters/subscriber.h>
#include <message_filters/sync_policies/approximate_time.h>
#include <message_filters/synchronizer.h>
#include <open3d/camera/PinholeCameraIntrinsic.h>
#include <open3d/geometry/Image.h>
#include <open3d/geometry/PointCloud.h>
#include <ros/ros.h>
#include <sensor_msgs/CameraInfo.h>
#include <sensor_msgs/Image.h>
#include <sensor_msgs/image_encodings.h>
#include <std_srvs/SetBool.h>
#include <tf/LinearMath/Transform.h>
#include <tf/transform_datatypes.h>
#include <tf2_ros/transform_listener.h>
#include <track_people_py/BoundingBox.h>
#include <track_people_py/TrackedBox.h>
#include <track_people_py/TrackedBoxes.h>

#include <mutex>
#include <opencv2/dnn.hpp>
#include <opencv2/imgproc/imgproc.hpp>
#include <opencv2/opencv.hpp>
#include <thread>

<<<<<<< HEAD
namespace TrackPeopleCPP {
struct DetectData {
  std_msgs::Header header;
  sensor_msgs::ImageConstPtr rgb_msg_ptr;
  sensor_msgs::ImageConstPtr depth_msg_ptr;
  // cv_bridge::CvImageConstPtr cv_rgb_ptr;
  // cv_bridge::CvImageConstPtr cv_depth_ptr;
  geometry_msgs::TransformStamped transformStamped;
  int rotate;
  track_people_py::TrackedBoxes result;
  // Pose getPose();
};

class DetectDarknetOpencv {
 public:
  DetectDarknetOpencv();
  void onInit(ros::NodeHandle &nh);

 private:
  bool enable_detect_people_cb(std_srvs::SetBool::Request &req, std_srvs::SetBool::Response &res);
  void camera_info_cb(const sensor_msgs::CameraInfoConstPtr &info);
  void rgb_depth_img_cb(const sensor_msgs::ImageConstPtr &rgb_img_ptr, const sensor_msgs::ImageConstPtr &depth_img_ptr);
  void fps_loop_cb(const ros::TimerEvent &event);
  void detect_loop_cb(const ros::TimerEvent &event);
  void process_detect(DetectData &dd);
  void depth_loop_cb(const ros::TimerEvent &event);
  void process_depth(DetectData &dd);
  std::shared_ptr<open3d::geometry::PointCloud> generatePointCloudFromDepthAndBox(DetectData &dd,
                                                                                  track_people_py::BoundingBox &box);
  Eigen::Vector3d getMedianOfPoints(open3d::geometry::PointCloud &pc);

  bool debug_;
  bool parallel_;
  bool is_ready_;

  cv::dnn::Net darknet_;

  std::shared_ptr<cv::dnn::DetectionModel> model_;
  std::shared_ptr<DetectData> temp_dd_;
  std::queue<DetectData> queue_camera_;
  std::queue<DetectData> queue_ready_;
  std::queue<DetectData> queue_detect_;
  int queue_size_;
  std::mutex queue_camera_mutex_;
  std::mutex queue_ready_mutex_;
  std::mutex queue_detect_mutex_;

  bool enable_detect_people_;

  // config parameters
  double detection_threshold_;
  double minimum_detection_size_threshold_;
  std::string detect_config_filename_;
  std::string detect_weight_filename_;
  std::string detect_label_filename_;
  std::string map_frame_name_;
  std::string camera_id_;
  std::string camera_link_frame_name_;
  std::string camera_info_topic_name_;
  std::string image_rect_topic_name_;
  std::string depth_registered_topic_name_;
  bool depth_unit_meter_;
  double target_fps_;

  // image config
  int image_width_;
  int image_height_;
  double focal_length_;
  double center_x_;
  double center_y_;

  std::chrono::time_point<std::chrono::high_resolution_clock> fps_time_;
  int fps_count_;
  double detect_time_;
  int detect_count_;
  double depth_time_;
  int depth_count_;

  tf2_ros::TransformListener *tfListener;
  tf2_ros::Buffer tfBuffer;

  ros::ServiceServer toggle_srv_;
  ros::Subscriber camera_info_sub_;
  ros::Publisher detected_boxes_pub_;
  ros::Timer fps_loop_;
  ros::Timer detect_loop_;
  ros::Timer depth_loop_;

  std::thread loop_thread_;
  std::thread detect_thread_;
  std::thread depth_thread_;

  message_filters::Subscriber<sensor_msgs::Image> *rgb_image_sub_;
  message_filters::Subscriber<sensor_msgs::Image> *depth_image_sub_;
  typedef message_filters::sync_policies::ApproximateTime<sensor_msgs::Image, sensor_msgs::Image> SyncPolicy;
  message_filters::Synchronizer<SyncPolicy> *rgb_depth_img_synch_;

  diagnostic_updater::Updater updater_;
  diagnostic_updater::HeaderlessTopicDiagnostic *people_freq_;
  diagnostic_updater::HeaderlessTopicDiagnostic *camera_freq_;
};

}  // namespace TrackPeopleCPP

#endif
=======
namespace TrackPeopleCPP
{
  struct DetectData {
    std_msgs::Header header;
    sensor_msgs::ImageConstPtr rgb_msg_ptr;
    sensor_msgs::ImageConstPtr depth_msg_ptr;
    //cv_bridge::CvImageConstPtr cv_rgb_ptr;
    //cv_bridge::CvImageConstPtr cv_depth_ptr;
    geometry_msgs::TransformStamped transformStamped;
    int rotate;
    track_people_py::TrackedBoxes result;
    //Pose getPose();
  };
    
    
  class DetectDarknetOpencv
  {
  public:
    DetectDarknetOpencv();
    void onInit(ros::NodeHandle &nh);

  private:
    bool enable_detect_people_cb(std_srvs::SetBool::Request &req,
				 std_srvs::SetBool::Response &res);
    void camera_info_cb(const sensor_msgs::CameraInfoConstPtr& info);
    void rgb_depth_img_cb(const sensor_msgs::ImageConstPtr& rgb_img_ptr, const sensor_msgs::ImageConstPtr& depth_img_ptr);
    void fps_loop_cb(const ros::TimerEvent& event);
    void detect_loop_cb(const ros::TimerEvent& event);
    void process_detect(DetectData &dd);
    void depth_loop_cb(const ros::TimerEvent& event);
    void process_depth(DetectData &dd);
    std::shared_ptr<open3d::geometry::PointCloud>
    generatePointCloudFromDepthAndBox(DetectData &dd, track_people_py::BoundingBox& box);
    Eigen::Vector3d getMedianOfPoints(open3d::geometry::PointCloud &pc);
    
    bool debug_;
    bool parallel_;
    bool is_ready_;
    
    cv::dnn::Net darknet_;

    std::shared_ptr<cv::dnn::DetectionModel> model_;
    std::shared_ptr<DetectData> temp_dd_;
    std::queue<DetectData> queue_camera_;
    std::queue<DetectData> queue_ready_;
    std::queue<DetectData> queue_detect_;
    int queue_size_;
    std::mutex queue_camera_mutex_;
    std::mutex queue_ready_mutex_;
    std::mutex queue_detect_mutex_;

    bool enable_detect_people_;

    // config parameters
    double detection_threshold_;
    double minimum_detection_size_threshold_;
    std::string detect_config_filename_;
    std::string detect_weight_filename_;
    std::string detect_label_filename_;
    std::string map_frame_name_;
    std::string camera_id_;
    std::string camera_link_frame_name_;
    std::string camera_info_topic_name_;
    std::string image_rect_topic_name_;
    std::string depth_registered_topic_name_;
    bool depth_unit_meter_;
    double target_fps_;

    // image config
    int image_width_;
    int image_height_;
    double focal_length_;
    double center_x_;
    double center_y_;

    std::chrono::time_point<std::chrono::high_resolution_clock> fps_time_;
    int fps_count_;
    double detect_time_;
    int detect_count_;
    double depth_time_;
    int depth_count_;
    
    tf2_ros::TransformListener *tfListener;
    tf2_ros::Buffer tfBuffer;

    ros::ServiceServer toggle_srv_;
    ros::Subscriber camera_info_sub_;
    ros::Publisher detected_boxes_pub_;
    ros::Timer fps_loop_;
    ros::Timer detect_loop_;
    ros::Timer depth_loop_;

    message_filters::Subscriber<sensor_msgs::Image>* rgb_image_sub_;
    message_filters::Subscriber<sensor_msgs::Image>* depth_image_sub_;
    typedef message_filters::sync_policies::ApproximateTime<sensor_msgs::Image, sensor_msgs::Image> SyncPolicy;
    message_filters::Synchronizer<SyncPolicy> *rgb_depth_img_synch_;

    
    diagnostic_updater::Updater updater_;
    diagnostic_updater::HeaderlessTopicDiagnostic *people_freq_;
    diagnostic_updater::HeaderlessTopicDiagnostic *camera_freq_;
  };
  
} // namespace TrackPeopleCPP

#endif
>>>>>>> b1cdb9ab
<|MERGE_RESOLUTION|>--- conflicted
+++ resolved
@@ -23,16 +23,9 @@
 #ifndef DETECT_DARKNET_OPENCV_HPP
 #define DETECT_DARKNET_OPENCV_HPP
 
-<<<<<<< HEAD
 #include <cv_bridge/cv_bridge.h>
 #include <diagnostic_updater/diagnostic_updater.h>
 #include <diagnostic_updater/publisher.h>
-=======
-#include <mutex>
-
-#include <ros/ros.h>
-#include <std_srvs/SetBool.h>
->>>>>>> b1cdb9ab
 #include <geometry_msgs/Pose.h>
 #include <geometry_msgs/PoseStamped.h>
 #include <geometry_msgs/TransformStamped.h>
@@ -58,9 +51,8 @@
 #include <opencv2/dnn.hpp>
 #include <opencv2/imgproc/imgproc.hpp>
 #include <opencv2/opencv.hpp>
-#include <thread>
 
-<<<<<<< HEAD
+
 namespace TrackPeopleCPP {
 struct DetectData {
   std_msgs::Header header;
@@ -149,10 +141,6 @@
   ros::Timer detect_loop_;
   ros::Timer depth_loop_;
 
-  std::thread loop_thread_;
-  std::thread detect_thread_;
-  std::thread depth_thread_;
-
   message_filters::Subscriber<sensor_msgs::Image> *rgb_image_sub_;
   message_filters::Subscriber<sensor_msgs::Image> *depth_image_sub_;
   typedef message_filters::sync_policies::ApproximateTime<sensor_msgs::Image, sensor_msgs::Image> SyncPolicy;
@@ -165,112 +153,4 @@
 
 }  // namespace TrackPeopleCPP
 
-#endif
-=======
-namespace TrackPeopleCPP
-{
-  struct DetectData {
-    std_msgs::Header header;
-    sensor_msgs::ImageConstPtr rgb_msg_ptr;
-    sensor_msgs::ImageConstPtr depth_msg_ptr;
-    //cv_bridge::CvImageConstPtr cv_rgb_ptr;
-    //cv_bridge::CvImageConstPtr cv_depth_ptr;
-    geometry_msgs::TransformStamped transformStamped;
-    int rotate;
-    track_people_py::TrackedBoxes result;
-    //Pose getPose();
-  };
-    
-    
-  class DetectDarknetOpencv
-  {
-  public:
-    DetectDarknetOpencv();
-    void onInit(ros::NodeHandle &nh);
-
-  private:
-    bool enable_detect_people_cb(std_srvs::SetBool::Request &req,
-				 std_srvs::SetBool::Response &res);
-    void camera_info_cb(const sensor_msgs::CameraInfoConstPtr& info);
-    void rgb_depth_img_cb(const sensor_msgs::ImageConstPtr& rgb_img_ptr, const sensor_msgs::ImageConstPtr& depth_img_ptr);
-    void fps_loop_cb(const ros::TimerEvent& event);
-    void detect_loop_cb(const ros::TimerEvent& event);
-    void process_detect(DetectData &dd);
-    void depth_loop_cb(const ros::TimerEvent& event);
-    void process_depth(DetectData &dd);
-    std::shared_ptr<open3d::geometry::PointCloud>
-    generatePointCloudFromDepthAndBox(DetectData &dd, track_people_py::BoundingBox& box);
-    Eigen::Vector3d getMedianOfPoints(open3d::geometry::PointCloud &pc);
-    
-    bool debug_;
-    bool parallel_;
-    bool is_ready_;
-    
-    cv::dnn::Net darknet_;
-
-    std::shared_ptr<cv::dnn::DetectionModel> model_;
-    std::shared_ptr<DetectData> temp_dd_;
-    std::queue<DetectData> queue_camera_;
-    std::queue<DetectData> queue_ready_;
-    std::queue<DetectData> queue_detect_;
-    int queue_size_;
-    std::mutex queue_camera_mutex_;
-    std::mutex queue_ready_mutex_;
-    std::mutex queue_detect_mutex_;
-
-    bool enable_detect_people_;
-
-    // config parameters
-    double detection_threshold_;
-    double minimum_detection_size_threshold_;
-    std::string detect_config_filename_;
-    std::string detect_weight_filename_;
-    std::string detect_label_filename_;
-    std::string map_frame_name_;
-    std::string camera_id_;
-    std::string camera_link_frame_name_;
-    std::string camera_info_topic_name_;
-    std::string image_rect_topic_name_;
-    std::string depth_registered_topic_name_;
-    bool depth_unit_meter_;
-    double target_fps_;
-
-    // image config
-    int image_width_;
-    int image_height_;
-    double focal_length_;
-    double center_x_;
-    double center_y_;
-
-    std::chrono::time_point<std::chrono::high_resolution_clock> fps_time_;
-    int fps_count_;
-    double detect_time_;
-    int detect_count_;
-    double depth_time_;
-    int depth_count_;
-    
-    tf2_ros::TransformListener *tfListener;
-    tf2_ros::Buffer tfBuffer;
-
-    ros::ServiceServer toggle_srv_;
-    ros::Subscriber camera_info_sub_;
-    ros::Publisher detected_boxes_pub_;
-    ros::Timer fps_loop_;
-    ros::Timer detect_loop_;
-    ros::Timer depth_loop_;
-
-    message_filters::Subscriber<sensor_msgs::Image>* rgb_image_sub_;
-    message_filters::Subscriber<sensor_msgs::Image>* depth_image_sub_;
-    typedef message_filters::sync_policies::ApproximateTime<sensor_msgs::Image, sensor_msgs::Image> SyncPolicy;
-    message_filters::Synchronizer<SyncPolicy> *rgb_depth_img_synch_;
-
-    
-    diagnostic_updater::Updater updater_;
-    diagnostic_updater::HeaderlessTopicDiagnostic *people_freq_;
-    diagnostic_updater::HeaderlessTopicDiagnostic *camera_freq_;
-  };
-  
-} // namespace TrackPeopleCPP
-
-#endif
->>>>>>> b1cdb9ab
+#endif