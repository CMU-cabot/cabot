--- conflicted
+++ resolved
@@ -33,15 +33,13 @@
     url: https://github.com/CMU-cabot/cabot-people
     version: main
 
-<<<<<<< HEAD
-  cabot-mqtt:
-    type: git
-    url: git@github.com:CMU-cabot/cabot-mqtt.git
-    version: exp-nearby-interaction
-=======
   # FIXME
   docker/home/ros2_ws/src/rosbridge_suite:
     type: git
     url: https://github.com/CMU-cabot/rosbridge_suite
     version: ros2-dev
->>>>>>> 271dca3d
+
+  cabot-mqtt:
+    type: git
+    url: git@github.com:CMU-cabot/cabot-mqtt.git
+    version: exp-nearby-interaction