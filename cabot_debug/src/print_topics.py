--- conflicted
+++ resolved
@@ -49,7 +49,6 @@
 {0} -f <bag file> -t <topic> -1           # print topic once
 {0} -f <bag file> -t <topic> -y           # print topic in yaml format (default csv)
 {0} -f <bag file> -t <topic> -p data      # print topic and plot "data" of the message (support only one topic)
-<<<<<<< HEAD
 """.format(
         sys.argv[0]
     )
@@ -59,28 +58,13 @@
 parser.add_option("-s", "--start", type=float, help="start time from the begining", default=0.0)
 parser.add_option("-d", "--duration", type=float, help="duration from the start time", default=99999999999999)
 parser.add_option("-t", "--topic", type=str, action="append", default=[], help="topics to be printed")
-parser.add_option("-p", "--plot", type=str, default="", help="plot data")
+parser.add_option("-p", "--plot", type=str, action="append", default=[], help="plot data")
 parser.add_option("-P", "--publish", action="store_true", help="publish topic")
 parser.add_option("-i", "--info", action="store_true", help="print info")
 parser.add_option("-1", "--once", action="store_true", help="print only one message")
 parser.add_option("-y", "--yaml", action="store_true", help="print message in yaml")
 parser.add_option("-r", "--raw", action="store_true", help="print message only without topic name and time")
 parser.add_option("-T", "--timezone", type=int, help="set timezone default=0", default=0)
-=======
-""".format(sys.argv[0]))
-
-parser.add_option('-f', '--file', type=str, help='bag file to print')
-parser.add_option('-s', '--start', type=float, help='start time from the begining', default=0.0)
-parser.add_option('-d', '--duration', type=float, help='duration from the start time', default=99999999999999)
-parser.add_option('-t', '--topic', type=str, action='append', default=[], help='topics to be printed')
-parser.add_option('-p', '--plot', type=str, action='append', default=[], help='plot data')
-parser.add_option('-P', '--publish', action='store_true', help='publish topic')
-parser.add_option('-i', '--info', action='store_true', help='print info')
-parser.add_option('-1', '--once', action='store_true', help='print only one message')
-parser.add_option('-y', '--yaml', action='store_true', help='print message in yaml')
-parser.add_option('-r', '--raw', action='store_true', help='print message only without topic name and time')
-parser.add_option('-T', '--timezone', type=int, help='set timezone default=0', default=0)
->>>>>>> dea3305b
 
 
 (options, args) = parser.parse_args()
